#
# Description:
# Tools needed by the bazel plugin's aspect.
#

package(default_visibility = ["//aspect:__pkg__"])

licenses(["notice"])

# To prevent versioning conflicts when developing internally, we always use the same
# guava version bundled with the IntelliJ plugin API.
java_library(
    name = "guava",
    visibility = ["//visibility:private"],
    exports = ["//intellij_platform_sdk:guava_for_external_binaries"],
)

java_library(
    name = "lib",
    srcs = glob(["src/**/*.java"]),
    javacopts = ["-source 8 -target 8"],
    deps = [
        ":guava",
        "//proto:proto_deps",
<<<<<<< HEAD
=======
        "@jsr305_annotations//jar",
>>>>>>> 79ebcebb
        "//third_party/bazel/src/main/protobuf:worker_protocol_java_proto",
        "@jsr305_annotations//jar",
    ],
)

java_binary(
    name = "CreateAar",
    main_class = "com.google.idea.blaze.aspect.CreateAar",
    visibility = ["//visibility:public"],
    runtime_deps = [":lib"],
)

java_binary(
    name = "JarFilter",
    main_class = "com.google.idea.blaze.aspect.JarFilter",
    visibility = ["//visibility:public"],
    runtime_deps = [":lib"],
)

java_binary(
    name = "PackageParser",
    jvm_flags = [
        # quiet warnings from com.google.protobuf.UnsafeUtil,
        # see: https://github.com/google/protobuf/issues/3781
        "-XX:+IgnoreUnrecognizedVMOptions",
        "--add-opens=java.base/java.nio=ALL-UNNAMED",
        "--add-opens=java.base/java.lang=ALL-UNNAMED",
    ],
    main_class = "com.google.idea.blaze.aspect.PackageParser",
    visibility = ["//visibility:public"],
    runtime_deps = [":lib"],
)

java_library(
    name = "test_lib",
    testonly = 1,
    exports = [
        ":guava",
        ":lib",
        "//intellij_platform_sdk:jsr305",
        "//intellij_platform_sdk:truth",
        "//proto:proto_deps",
        "@junit//jar",
    ],
)

java_test(
    name = "JarFilterTest",
    size = "medium",
    srcs = ["tests/unittests/com/google/idea/blaze/aspect/JarFilterTest.java"],
    test_class = "com.google.idea.blaze.aspect.JarFilterTest",
    deps = [":test_lib"],
)

java_test(
    name = "PackageParserTest",
    size = "small",
    srcs = ["tests/unittests/com/google/idea/blaze/aspect/PackageParserTest.java"],
    test_class = "com.google.idea.blaze.aspect.PackageParserTest",
    deps = [
        ":test_lib",
        "@error_prone_annotations//jar",
    ],
)

java_test(
    name = "OptionParserTest",
    size = "small",
    srcs = ["tests/unittests/com/google/idea/blaze/aspect/OptionParserTest.java"],
    test_class = "com.google.idea.blaze.aspect.OptionParserTest",
    deps = [":test_lib"],
)

java_test(
    name = "ArtifactLocationParserTest",
    size = "small",
    srcs = ["tests/unittests/com/google/idea/blaze/aspect/ArtifactLocationParserTest.java"],
    test_class = "com.google.idea.blaze.aspect.ArtifactLocationParserTest",
    deps = [":test_lib"],
)

java_test(
    name = "CreateAarTestTest",
    size = "small",
    srcs = ["tests/unittests/com/google/idea/blaze/aspect/CreateAarTest.java"],
    test_class = "com.google.idea.blaze.aspect.CreateAarTest",
    deps = [":test_lib"],
)<|MERGE_RESOLUTION|>--- conflicted
+++ resolved
@@ -22,12 +22,8 @@
     deps = [
         ":guava",
         "//proto:proto_deps",
-<<<<<<< HEAD
-=======
         "@jsr305_annotations//jar",
->>>>>>> 79ebcebb
         "//third_party/bazel/src/main/protobuf:worker_protocol_java_proto",
-        "@jsr305_annotations//jar",
     ],
 )
 
