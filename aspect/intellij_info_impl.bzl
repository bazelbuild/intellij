--- conflicted
+++ resolved
@@ -434,13 +434,8 @@
             library_labels = [stringify_label(ctx.rule.attr.library.label)]
         elif getattr(ctx.rule.attr, "embed", None) != None:
             for library in ctx.rule.attr.embed:
-<<<<<<< HEAD
-                if "intellij-sources-go-outputs" in library.intellij_info.output_groups:
-                    l = library.intellij_info.output_groups["intellij-sources-go-outputs"].to_list()
-=======
-                if library[IntelliJInfo].kind == "go_source" or library[IntelliJInfo].kind == "go_proto_library":
+                if "intellij-sources-go-outputs" in library[IntelliJInfo].output_groups:
                     l = library[IntelliJInfo].output_groups["intellij-sources-go-outputs"].to_list()
->>>>>>> d5f0defe
                     sources += l
                     generated += [f for f in l if not f.is_source]
                 else:
