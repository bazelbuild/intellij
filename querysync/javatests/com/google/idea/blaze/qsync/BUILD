java_library(
    name = "TestUtils",
    testonly = 1,
    srcs = [
        "GraphToProjectConverters.java",
        "LoggingContext.java",
        "NoopContext.java",
        "QuerySyncTestUtils.java",
        "TestDataSyncRunner.java",
    ],
    visibility = [
        ":__subpackages__",
        "//base:__subpackages__",
    ],
    deps = [
        "//querysync/java/com/google/idea/blaze/qsync",
        "//querysync/java/com/google/idea/blaze/qsync/java",
        "//querysync/java/com/google/idea/blaze/qsync/project",
        "//querysync/java/com/google/idea/blaze/qsync/project:project_java_proto",
        "//querysync/java/com/google/idea/blaze/qsync/query",
        "//querysync/javatests/com/google/idea/blaze/qsync/testdata",
        "//shared",
        "//shared:vcs",
        "//third_party/auto_value",
        "@com_google_flogger_flogger//jar",
        "@com_google_flogger_flogger_system_backend//jar",
        "@com_google_guava_guava//jar",
        "@com_google_truth_truth//jar",
    ],
)

java_test(
    name = "QuerySyncTestUtilsTest",
    srcs = ["QuerySyncTestUtilsTest.java"],
    deps = [
        ":TestUtils",
        "@com_google_truth_truth//jar",
        "@junit_junit//jar",
    ],
)

java_test(
    name = "GraphToProjectConverterTest",
    srcs = ["GraphToProjectConverterTest.java"],
    deps = [
        ":TestUtils",
        "//querysync/java/com/google/idea/blaze/qsync",
        "//querysync/java/com/google/idea/blaze/qsync/project",
        "//querysync/java/com/google/idea/blaze/qsync/project:language_class_java_proto",
        "//querysync/java/com/google/idea/blaze/qsync/project:project_java_proto",
        "//querysync/java/com/google/idea/blaze/qsync/query",
        "//querysync/javatests/com/google/idea/blaze/qsync/testdata",
        "//querysync/javatests/com/google/idea/blaze/qsync/testdata:build_graphs",
        "@com_google_guava_guava//jar",
        "@com_google_truth_truth//jar",
        "@junit_junit//jar",
    ],
)

java_test(
    name = "AffectedPackagesTest",
    size = "small",
    srcs = ["AffectedPackagesTest.java"],
    deps = [
        ":TestUtils",
        "//querysync/java/com/google/idea/blaze/qsync",
        "//querysync/java/com/google/idea/blaze/qsync/query",
        "//querysync/javatests/com/google/idea/blaze/qsync/query:QuerySummaryTestUtil",
        "//shared:vcs",
        "@com_google_guava_guava//jar",
        "@com_google_truth_truth//jar",
        "@junit_junit//jar",
    ],
)

java_test(
    name = "ProjectRefresherTest",
    size = "small",
    srcs = ["ProjectRefresherTest.java"],
    deps = [
        ":TestUtils",
        "//querysync/java/com/google/idea/blaze/qsync",
        "//querysync/java/com/google/idea/blaze/qsync/project",
        "//querysync/java/com/google/idea/blaze/qsync/query",
        "//querysync/java/com/google/idea/blaze/qsync/query:querysummary_java_proto",
        "//querysync/javatests/com/google/idea/blaze/qsync/query:QuerySummaryTestUtil",
        "//shared:vcs",
        "@com_google_guava_guava//jar",
        "@com_google_truth_truth//jar",
        "@junit_junit//jar",
    ],
)

java_test(
    name = "PartialProjectRefreshTest",
    size = "small",
    srcs = ["PartialProjectRefreshTest.java"],
    deps = [
        ":TestUtils",
        "//querysync/java/com/google/idea/blaze/qsync",
        "//querysync/java/com/google/idea/blaze/qsync/project",
        "//querysync/java/com/google/idea/blaze/qsync/query",
        "//querysync/java/com/google/idea/blaze/qsync/query:querysummary_java_proto",
        "//shared",
        "@com_google_guava_guava//jar",
        "@com_google_truth_truth//jar",
        "@junit_junit//jar",
    ],
)

java_test(
<<<<<<< HEAD
    name = "GeneratedSourceProjectUpdaterTest",
    size = "small",
    srcs = ["GeneratedSourceProjectUpdaterTest.java"],
    deps = [
        ":TestUtils",
        "//querysync/java/com/google/idea/blaze/qsync",
        "//querysync/java/com/google/idea/blaze/qsync/project",
        "//querysync/java/com/google/idea/blaze/qsync/project:project_java_proto",
        "//querysync/javatests/com/google/idea/blaze/qsync/testdata",
        "//querysync/javatests/com/google/idea/blaze/qsync/testdata:project_protos",
        "@com_google_guava_guava//jar",
        "@com_google_truth_truth//jar",
        "@junit_junit//jar",
    ],
)

java_test(
    name = "SrcJarProjectUpdaterTest",
    size = "small",
    srcs = ["SrcJarProjectUpdaterTest.java"],
    deps = [
        ":TestUtils",
        "//querysync/java/com/google/idea/blaze/qsync",
        "//querysync/java/com/google/idea/blaze/qsync/project",
        "//querysync/java/com/google/idea/blaze/qsync/project:project_java_proto",
        "//querysync/javatests/com/google/idea/blaze/qsync/testdata",
        "//querysync/javatests/com/google/idea/blaze/qsync/testdata:project_protos",
        "@com_google_guava_guava//jar",
        "@com_google_truth_truth//jar",
        "@junit_junit//jar",
    ],
)

java_test(
=======
>>>>>>> 824428b1
    name = "TestSourceGlobMatcherTest",
    size = "small",
    srcs = ["TestSourceGlobMatcherTest.java"],
    deps = [
        "//querysync/java/com/google/idea/blaze/qsync",
        "@com_google_guava_guava//jar",
        "@com_google_truth_truth//jar",
        "@junit_junit//jar",
    ],
)<|MERGE_RESOLUTION|>--- conflicted
+++ resolved
@@ -109,43 +109,6 @@
 )
 
 java_test(
-<<<<<<< HEAD
-    name = "GeneratedSourceProjectUpdaterTest",
-    size = "small",
-    srcs = ["GeneratedSourceProjectUpdaterTest.java"],
-    deps = [
-        ":TestUtils",
-        "//querysync/java/com/google/idea/blaze/qsync",
-        "//querysync/java/com/google/idea/blaze/qsync/project",
-        "//querysync/java/com/google/idea/blaze/qsync/project:project_java_proto",
-        "//querysync/javatests/com/google/idea/blaze/qsync/testdata",
-        "//querysync/javatests/com/google/idea/blaze/qsync/testdata:project_protos",
-        "@com_google_guava_guava//jar",
-        "@com_google_truth_truth//jar",
-        "@junit_junit//jar",
-    ],
-)
-
-java_test(
-    name = "SrcJarProjectUpdaterTest",
-    size = "small",
-    srcs = ["SrcJarProjectUpdaterTest.java"],
-    deps = [
-        ":TestUtils",
-        "//querysync/java/com/google/idea/blaze/qsync",
-        "//querysync/java/com/google/idea/blaze/qsync/project",
-        "//querysync/java/com/google/idea/blaze/qsync/project:project_java_proto",
-        "//querysync/javatests/com/google/idea/blaze/qsync/testdata",
-        "//querysync/javatests/com/google/idea/blaze/qsync/testdata:project_protos",
-        "@com_google_guava_guava//jar",
-        "@com_google_truth_truth//jar",
-        "@junit_junit//jar",
-    ],
-)
-
-java_test(
-=======
->>>>>>> 824428b1
     name = "TestSourceGlobMatcherTest",
     size = "small",
     srcs = ["TestSourceGlobMatcherTest.java"],
