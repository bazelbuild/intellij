--- conflicted
+++ resolved
@@ -23,12 +23,8 @@
         "//shared:vcs",
         "//third_party/auto_value",
         "@com_google_guava_guava//jar",
-<<<<<<< HEAD
-        "@truth//jar",
-=======
         "@flogger//jar",
         "@flogger_system_backend//jar",
->>>>>>> 79ebcebb
     ],
 )
 
@@ -37,13 +33,8 @@
     srcs = ["QuerySyncTestUtilsTest.java"],
     deps = [
         ":TestUtils",
-<<<<<<< HEAD
-        "@truth//jar",
-        "@junit//jar",
-=======
         "@junit//jar",
         "@truth//jar",
->>>>>>> 79ebcebb
     ],
 )
 
@@ -60,13 +51,8 @@
         "//querysync/javatests/com/google/idea/blaze/qsync/testdata",
         "//querysync/javatests/com/google/idea/blaze/qsync/testdata:build_graphs",
         "@com_google_guava_guava//jar",
-<<<<<<< HEAD
-        "@truth//jar",
-        "@junit//jar",
-=======
         "@junit//jar",
         "@truth//jar",
->>>>>>> 79ebcebb
     ],
 )
 
@@ -81,13 +67,8 @@
         "//querysync/javatests/com/google/idea/blaze/qsync/query:QuerySummaryTestUtil",
         "//shared:vcs",
         "@com_google_guava_guava//jar",
-<<<<<<< HEAD
-        "@truth//jar",
-        "@junit//jar",
-=======
         "@junit//jar",
         "@truth//jar",
->>>>>>> 79ebcebb
     ],
 )
 
@@ -104,13 +85,8 @@
         "//querysync/javatests/com/google/idea/blaze/qsync/query:QuerySummaryTestUtil",
         "//shared:vcs",
         "@com_google_guava_guava//jar",
-<<<<<<< HEAD
-        "@truth//jar",
-        "@junit//jar",
-=======
         "@junit//jar",
         "@truth//jar",
->>>>>>> 79ebcebb
     ],
 )
 
@@ -126,13 +102,8 @@
         "//querysync/java/com/google/idea/blaze/qsync/query:querysummary_java_proto",
         "//shared",
         "@com_google_guava_guava//jar",
-<<<<<<< HEAD
-        "@truth//jar",
-        "@junit//jar",
-=======
         "@junit//jar",
         "@truth//jar",
->>>>>>> 79ebcebb
     ],
 )
 
@@ -143,12 +114,7 @@
     deps = [
         "//querysync/java/com/google/idea/blaze/qsync",
         "@com_google_guava_guava//jar",
-<<<<<<< HEAD
-        "@truth//jar",
-        "@junit//jar",
-=======
         "@junit//jar",
         "@truth//jar",
->>>>>>> 79ebcebb
     ],
 )