<<<<<<< HEAD
module(
    bazel_compatibility = [">=7.0.0"],
    repo_name = "intellij_with_bazel",
)

bazel_dep(name = "platforms", version = "1.0.0")
bazel_dep(name = "rules_java", version = "9.0.3")
bazel_dep(name = "rules_python", version = "1.6.3")
bazel_dep(name = "rules_proto", version = "7.1.0")
bazel_dep(name = "protobuf", version = "33.1")
bazel_dep(name = "bazel_skylib", version = "1.8.2")
bazel_dep(name = "rules_pkg", version = "1.1.0")
bazel_dep(name = "rules_bazel_integration_test", version = "0.34.0")
bazel_dep(name = "rules_jvm_external", version = "6.8")
=======
bazel_dep(
    name = "platforms",
    version = "1.0.0",
)
bazel_dep(
    name = "rules_java",
    version = "9.0.3",
)
bazel_dep(
    name = "rules_python",
    version = "1.6.3",
)
>>>>>>> 32dc780b

# required for aspect tests
bazel_dep(name = "rules_shell", version = "0.6.1")
bazel_dep(name = "rules_cc", version = "0.2.14")
bazel_dep(name = "abseil-cpp", version = "20250814.1")

# import clwb test projects for aspect tests
local_repository = use_repo_rule("@bazel_tools//tools/build_defs/repo:local.bzl", "local_repository")

local_repository(
    name = "clwb_virtual_includes_project",
    path = "clwb/tests/projects/virtual_includes",
)

local_repository(
    name = "clwb_virtual_includes_external",
    path = "clwb/tests/projects/virtual_includes/lib/external",
)

# custom rules kotlin version, patches are required
bazel_dep(name = "rules_kotlin", version = "2.1.10")
single_version_override(
    module_name = "rules_kotlin",
    patch_strip = 1,
    patches = ["//third_party/kotlin/patches:strip_stdlib.patch"],
)

register_toolchains("//third_party/kotlin:toolchain")

# configure python cor rules_python
python = use_extension("@rules_python//python/extensions:python.bzl", "python")
python.toolchain(
    configure_coverage_tool = True,
    python_version = "3.12",
)
use_repo(python, "python_3_12", "python_versions")

# configure bazel binaries for rules_bazel_integration_test
bazel_binaries = use_extension("@rules_bazel_integration_test//:extensions.bzl", "bazel_binaries")
bazel_binaries.download(version = "6.5.0")
bazel_binaries.download(version = "7.6.2")
bazel_binaries.download(
    current = True,
    version = "8.4.2",
)
bazel_binaries.download(version = "last_green")
use_repo(
    bazel_binaries,
    "bazel_binaries",
    "bazel_binaries_bazelisk",
    "build_bazel_bazel_6_5_0",
    "build_bazel_bazel_7_6_2",
    "build_bazel_bazel_8_4_2",
    "build_bazel_bazel_last_green",
)

<<<<<<< HEAD
# configure maven for rules_java_external
=======
bazel_dep(name = "rules_jvm_external", version = "6.9")

>>>>>>> 32dc780b
maven = use_extension("@rules_jvm_external//:extensions.bzl", "maven")
maven.install(
    name = "maven",
    artifacts = [
        "junit:junit:4.13.2",
        "org.opentest4j:opentest4j:1.3.0",
        "org.mockito:mockito-core:5.8.0",
        "org.objenesis:objenesis:3.3",
        "net.bytebuddy:byte-buddy:1.14.0",
        "net.bytebuddy:byte-buddy-agent:1.14.10",
        "com.google.flogger:flogger:0.8",
        "com.google.flogger:flogger-system-backend:0.8",
        "com.googlecode.java-diff-utils:diffutils:1.3.0",
        # Usually, we'd get this from the JetBrains SDK, but the bundled one not aware of Bazel platforms,
        # so it fails on certain setups.
        "net.java.dev.jna:jna:5.14.0",
        "com.google.auto.value:auto-value-annotations:1.10.2",
        "com.google.auto.value:auto-value:1.10.4",
        "com.google.code.findbugs:jsr305:3.0.2",
        "com.google.code.gson:gson:2.10.1",
        "com.google.errorprone:error_prone_annotations:2.23.0",
        "com.google.guava:guava:33.3.1-jre",  # changed to jre
        "com.google.truth:truth:1.4.4",
        "com.google.j2objc:j2objc-annotations:2.8",
        "com.google.guava:failureaccess:1.0.2",
        "org.hamcrest:hamcrest-core:3.0",
        "org.jetbrains:annotations:26.0.2",
        "org.jetbrains.pty4j:pty4j:0.13.0",
        # Only required for the maintenance script, otherwise use the stdlib for the sdk
        "org.jetbrains.kotlin:kotlin-stdlib:2.1.21",
    ],
    fail_if_repin_required = True,
    generate_compat_repositories = True,
    known_contributing_modules = [
        "",
        "bazel_worker_java",
        "protobuf",
    ],
    lock_file = "//:maven_install.json",
)
use_repo(
    maven,
    "com_google_guava_failureaccess",
    "com_google_guava_guava",
    "com_google_j2objc_j2objc_annotations",
    "maven",
    "org_opentest4j_opentest4j",
    "unpinned_maven",
    auto_value = "com_google_auto_value_auto_value",
    auto_value_annotations = "com_google_auto_value_auto_value_annotations",
    bytebuddy = "net_bytebuddy_byte_buddy",
    bytebuddy_agent = "net_bytebuddy_byte_buddy_agent",  # Can it be `bytebuddy-agent`? (not a legal identifier)
    diffutils = "com_googlecode_java_diff_utils_diffutils",
    error_prone_annotations = "com_google_errorprone_error_prone_annotations",
    flogger = "com_google_flogger_flogger",
    flogger_system_backend = "com_google_flogger_flogger_system_backend",
    gson = "com_google_code_gson_gson",
    hamcrest = "org_hamcrest_hamcrest_core",
    jetbrains_annotations = "org_jetbrains_annotations",
    jna = "net_java_dev_jna_jna",
    jsr305_annotations = "com_google_code_findbugs_jsr305",
    junit = "junit_junit",
    mockito = "org_mockito_mockito_core",
    objenesis = "org_objenesis_objenesis",
    ptylib = "org_jetbrains_pty4j_pty4j",
    truth = "com_google_truth_truth",
)

# install all required intellij sdks and plugins
intellij_platform = use_extension("//intellij_platform_sdk:extension.bzl", "intellij_platform")
intellij_platform.sdk(
    name = "clion",
    build_file = "//intellij_platform_sdk:BUILD.clion251",
    sha256 = "1222a7915371d0f80292215ec63aceed330dd887ce1ad058bfed8384623908a8",
    version = "2025.1.6",
)
intellij_platform.sdk(
    name = "clion",
    build_file = "//intellij_platform_sdk:BUILD.clion252",
    sha256 = "29b8cda11752215aaf273de283ea6245c9c55eb54cb5ef30e0765277eea9130a",
    version = "2025.2.4",
)
intellij_platform.sdk(
    name = "clion",
    alias = "clion_2025_3",
    build_file = "//intellij_platform_sdk:BUILD.clion253",
    sha256 = "de0e78665204adea9e906af351bdd4e988fe7a47a8b6288136eb23ec89d8d83e",
    version = "253.27642.28-EAP-SNAPSHOT",
)
intellij_platform.plugin(
    name = "PythonCore",
    alias = "python_2025_1",
    build_file = "//intellij_platform_sdk:BUILD.python",
    sha256 = "b9cc64a4c260f7dd41e0c06b1b30ca8893be11370252cb84e6784c87e2585c54",
    version = "251.28774.11",
)
intellij_platform.plugin(
    name = "PythonCore",
    alias = "python_2025_2",
    build_file = "//intellij_platform_sdk:BUILD.python",
    sha256 = "f56a95f3aa127bc7057700583cb201044f4b41bfacd8f1f7d4a827c7020cf4a4",
    version = "252.27397.103",
)
intellij_platform.plugin(
    name = "PythonCore",
    alias = "python_2025_3",
    build_file = "//intellij_platform_sdk:BUILD.python",
    sha256 = "f2643e4f3ab5bf3b7b77cbf0797e8c33318c9d21a3807462f6034d0613ecebc6",
    version = "253.27864.23",
)
use_repo(intellij_platform, "clion_2025_1", "clion_2025_2", "clion_2025_3", "python_2025_1", "python_2025_2", "python_2025_3")<|MERGE_RESOLUTION|>--- conflicted
+++ resolved
@@ -1,9 +1,3 @@
-<<<<<<< HEAD
-module(
-    bazel_compatibility = [">=7.0.0"],
-    repo_name = "intellij_with_bazel",
-)
-
 bazel_dep(name = "platforms", version = "1.0.0")
 bazel_dep(name = "rules_java", version = "9.0.3")
 bazel_dep(name = "rules_python", version = "1.6.3")
@@ -12,21 +6,7 @@
 bazel_dep(name = "bazel_skylib", version = "1.8.2")
 bazel_dep(name = "rules_pkg", version = "1.1.0")
 bazel_dep(name = "rules_bazel_integration_test", version = "0.34.0")
-bazel_dep(name = "rules_jvm_external", version = "6.8")
-=======
-bazel_dep(
-    name = "platforms",
-    version = "1.0.0",
-)
-bazel_dep(
-    name = "rules_java",
-    version = "9.0.3",
-)
-bazel_dep(
-    name = "rules_python",
-    version = "1.6.3",
-)
->>>>>>> 32dc780b
+bazel_dep(name = "rules_jvm_external", version = "6.9")
 
 # required for aspect tests
 bazel_dep(name = "rules_shell", version = "0.6.1")
@@ -83,12 +63,7 @@
     "build_bazel_bazel_last_green",
 )
 
-<<<<<<< HEAD
 # configure maven for rules_java_external
-=======
-bazel_dep(name = "rules_jvm_external", version = "6.9")
-
->>>>>>> 32dc780b
 maven = use_extension("@rules_jvm_external//:extensions.bzl", "maven")
 maven.install(
     name = "maven",
