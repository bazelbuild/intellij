module(
    bazel_compatibility = [">=7.0.0"],
    repo_name = "intellij_with_bazel",
)

bazel_dep(name = "platforms", version = "1.0.0")
bazel_dep(name = "rules_java", version = "9.0.3")
bazel_dep(name = "rules_python", version = "1.6.3")
bazel_dep(name = "rules_proto", version = "7.1.0")
bazel_dep(name = "protobuf", version = "33.1")
bazel_dep(name = "bazel_skylib", version = "1.8.2")
bazel_dep(name = "rules_pkg", version = "1.1.0")
bazel_dep(name = "rules_bazel_integration_test", version = "0.34.0")
bazel_dep(name = "rules_jvm_external", version = "6.8")

# required for aspect tests
bazel_dep(name = "rules_shell", version = "0.6.1")
bazel_dep(name = "rules_cc", version = "0.2.14")
bazel_dep(name = "abseil-cpp", version = "20250814.1")

# import clwb test projects for aspect tests
local_repository = use_repo_rule("@bazel_tools//tools/build_defs/repo:local.bzl", "local_repository")

local_repository(
    name = "clwb_virtual_includes_project",
    path = "clwb/tests/projects/virtual_includes",
)

local_repository(
    name = "clwb_virtual_includes_external",
    path = "clwb/tests/projects/virtual_includes/lib/external",
)

# custom rules kotlin version, patches are required
bazel_dep(name = "rules_kotlin", version = "2.1.9")
single_version_override(
    module_name = "rules_kotlin",
    patch_strip = 1,
    patches = ["//third_party/kotlin/patches:strip_stdlib.patch"],
)

# configure python cor rules_python
python = use_extension("@rules_python//python/extensions:python.bzl", "python")
python.toolchain(
    configure_coverage_tool = True,
    python_version = "3.12",
)
use_repo(python, "python_3_12", "python_versions")

<<<<<<< HEAD
=======
bazel_dep(
    name = "rules_proto",
    version = "7.1.0",
)
bazel_dep(
    name = "protobuf",
    version = "33.1",
)
bazel_dep(
    name = "bazel_skylib",
    version = "1.8.2",
)
bazel_dep(
    name = "rules_pkg",
    version = "1.1.0",
)

# custom configuration for rules kotlin, patches are required
bazel_dep(
    name = "rules_kotlin",
    version = "2.1.10",
)
single_version_override(
    module_name = "rules_kotlin",
    patch_strip = 1,
    patches = [
        "//third_party/kotlin/patches:strip_stdlib.patch",
    ],
)

>>>>>>> 376f6638
register_toolchains("//third_party/kotlin:toolchain")

# configure bazel binaries for rules_bazel_integration_test
bazel_binaries = use_extension("@rules_bazel_integration_test//:extensions.bzl", "bazel_binaries")
bazel_binaries.download(version = "6.5.0")
bazel_binaries.download(version = "7.6.2")
bazel_binaries.download(
    current = True,
    version = "8.4.2",
)
bazel_binaries.download(version = "last_green")
use_repo(
    bazel_binaries,
    "bazel_binaries",
    "bazel_binaries_bazelisk",
    "build_bazel_bazel_6_5_0",
    "build_bazel_bazel_7_6_2",
    "build_bazel_bazel_8_4_2",
    "build_bazel_bazel_last_green",
)

# configure maven for rules_java_external
maven = use_extension("@rules_jvm_external//:extensions.bzl", "maven")
maven.install(
    name = "maven",
    artifacts = [
        "junit:junit:4.13.2",
        "org.opentest4j:opentest4j:1.3.0",
        "org.mockito:mockito-core:5.8.0",
        "org.objenesis:objenesis:3.3",
        "net.bytebuddy:byte-buddy:1.14.0",
        "net.bytebuddy:byte-buddy-agent:1.14.10",
        "com.google.flogger:flogger:0.8",
        "com.google.flogger:flogger-system-backend:0.8",
        "com.googlecode.java-diff-utils:diffutils:1.3.0",
        # Usually, we'd get this from the JetBrains SDK, but the bundled one not aware of Bazel platforms,
        # so it fails on certain setups.
        "net.java.dev.jna:jna:5.14.0",
        "com.google.auto.value:auto-value-annotations:1.10.2",
        "com.google.auto.value:auto-value:1.10.4",
        "com.google.code.findbugs:jsr305:3.0.2",
        "com.google.code.gson:gson:2.10.1",
        "com.google.errorprone:error_prone_annotations:2.20.0",
        "com.google.guava:guava:33.3.1-jre",  # changed to jre
        "com.google.truth:truth:1.4.4",
        "com.google.j2objc:j2objc-annotations:2.8",
        "com.google.guava:failureaccess:1.0.2",
        "org.hamcrest:hamcrest-core:3.0",
        "org.jetbrains:annotations:26.0.2",
        "org.jetbrains.pty4j:pty4j:0.13.0",
        # Only required for the maintenance script, otherwise use the stdlib for the sdk
        "org.jetbrains.kotlin:kotlin-stdlib:2.1.21",
    ],
    fail_if_repin_required = True,
    generate_compat_repositories = True,
    lock_file = "//:maven_install.json",
)
use_repo(
    maven,
    "com_google_guava_failureaccess",
    "com_google_guava_guava",
    "com_google_j2objc_j2objc_annotations",
    "maven",
    "org_opentest4j_opentest4j",
    "unpinned_maven",
    auto_value = "com_google_auto_value_auto_value",
    auto_value_annotations = "com_google_auto_value_auto_value_annotations",
    bytebuddy = "net_bytebuddy_byte_buddy",
    bytebuddy_agent = "net_bytebuddy_byte_buddy_agent",  # Can it be `bytebuddy-agent`? (not a legal identifier)
    diffutils = "com_googlecode_java_diff_utils_diffutils",
    error_prone_annotations = "com_google_errorprone_error_prone_annotations",
    flogger = "com_google_flogger_flogger",
    flogger_system_backend = "com_google_flogger_flogger_system_backend",
    gson = "com_google_code_gson_gson",
    hamcrest = "org_hamcrest_hamcrest_core",
    jetbrains_annotations = "org_jetbrains_annotations",
    jna = "net_java_dev_jna_jna",
    jsr305_annotations = "com_google_code_findbugs_jsr305",
    junit = "junit_junit",
    mockito = "org_mockito_mockito_core",
    objenesis = "org_objenesis_objenesis",
    ptylib = "org_jetbrains_pty4j_pty4j",
    truth = "com_google_truth_truth",
)

# install all required intellij sdks and plugins
intellij_platform = use_extension("//intellij_platform_sdk:extension.bzl", "intellij_platform")
intellij_platform.sdk(
    name = "clion",
    build_file = "//intellij_platform_sdk:BUILD.clion251",
    sha256 = "1222a7915371d0f80292215ec63aceed330dd887ce1ad058bfed8384623908a8",
    version = "2025.1.6",
)
intellij_platform.sdk(
    name = "clion",
    build_file = "//intellij_platform_sdk:BUILD.clion252",
    sha256 = "29b8cda11752215aaf273de283ea6245c9c55eb54cb5ef30e0765277eea9130a",
    version = "2025.2.4",
)
intellij_platform.sdk(
    name = "clion",
    alias = "clion_2025_3",
    build_file = "//intellij_platform_sdk:BUILD.clion253",
    sha256 = "de0e78665204adea9e906af351bdd4e988fe7a47a8b6288136eb23ec89d8d83e",
    version = "253.27642.28-EAP-SNAPSHOT",
)
intellij_platform.plugin(
    name = "PythonCore",
    alias = "python_2025_1",
    build_file = "//intellij_platform_sdk:BUILD.python",
    sha256 = "b9cc64a4c260f7dd41e0c06b1b30ca8893be11370252cb84e6784c87e2585c54",
    version = "251.28774.11",
)
intellij_platform.plugin(
    name = "PythonCore",
    alias = "python_2025_2",
    build_file = "//intellij_platform_sdk:BUILD.python",
    sha256 = "f56a95f3aa127bc7057700583cb201044f4b41bfacd8f1f7d4a827c7020cf4a4",
    version = "252.27397.103",
)
intellij_platform.plugin(
    name = "PythonCore",
    alias = "python_2025_3",
    build_file = "//intellij_platform_sdk:BUILD.python",
    sha256 = "f2643e4f3ab5bf3b7b77cbf0797e8c33318c9d21a3807462f6034d0613ecebc6",
    version = "253.27864.23",
)
use_repo(intellij_platform, "clion_2025_1", "clion_2025_2", "clion_2025_3", "python_2025_1", "python_2025_2", "python_2025_3")<|MERGE_RESOLUTION|>--- conflicted
+++ resolved
@@ -32,12 +32,14 @@
 )
 
 # custom rules kotlin version, patches are required
-bazel_dep(name = "rules_kotlin", version = "2.1.9")
+bazel_dep(name = "rules_kotlin", version = "2.1.10")
 single_version_override(
     module_name = "rules_kotlin",
     patch_strip = 1,
     patches = ["//third_party/kotlin/patches:strip_stdlib.patch"],
 )
+
+register_toolchains("//third_party/kotlin:toolchain")
 
 # configure python cor rules_python
 python = use_extension("@rules_python//python/extensions:python.bzl", "python")
@@ -46,41 +48,6 @@
     python_version = "3.12",
 )
 use_repo(python, "python_3_12", "python_versions")
-
-<<<<<<< HEAD
-=======
-bazel_dep(
-    name = "rules_proto",
-    version = "7.1.0",
-)
-bazel_dep(
-    name = "protobuf",
-    version = "33.1",
-)
-bazel_dep(
-    name = "bazel_skylib",
-    version = "1.8.2",
-)
-bazel_dep(
-    name = "rules_pkg",
-    version = "1.1.0",
-)
-
-# custom configuration for rules kotlin, patches are required
-bazel_dep(
-    name = "rules_kotlin",
-    version = "2.1.10",
-)
-single_version_override(
-    module_name = "rules_kotlin",
-    patch_strip = 1,
-    patches = [
-        "//third_party/kotlin/patches:strip_stdlib.patch",
-    ],
-)
-
->>>>>>> 376f6638
-register_toolchains("//third_party/kotlin:toolchain")
 
 # configure bazel binaries for rules_bazel_integration_test
 bazel_binaries = use_extension("@rules_bazel_integration_test//:extensions.bzl", "bazel_binaries")
