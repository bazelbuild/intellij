/*
 * Copyright 2016 The Bazel Authors. All rights reserved.
 *
 * Licensed under the Apache License, Version 2.0 (the "License");
 * you may not use this file except in compliance with the License.
 * You may obtain a copy of the License at
 *
 *    http://www.apache.org/licenses/LICENSE-2.0
 *
 * Unless required by applicable law or agreed to in writing, software
 * distributed under the License is distributed on an "AS IS" BASIS,
 * WITHOUT WARRANTIES OR CONDITIONS OF ANY KIND, either express or implied.
 * See the License for the specific language governing permissions and
 * limitations under the License.
 */
package com.google.idea.blaze.android.projectview;

import static com.google.idea.blaze.base.projectview.parser.ProjectViewParser.TEMPORARY_LINE_NUMBER;
import static java.util.stream.Collectors.toList;

import com.google.common.collect.ImmutableList;
import com.google.idea.blaze.android.sdk.BlazeSdkProvider;
import com.google.idea.blaze.android.sync.sdk.AndroidSdkFromProjectView;
import com.google.idea.blaze.base.projectview.ProjectView;
import com.google.idea.blaze.base.projectview.ProjectViewSet;
import com.google.idea.blaze.base.projectview.parser.ParseContext;
import com.google.idea.blaze.base.projectview.parser.ProjectViewParser;
import com.google.idea.blaze.base.projectview.section.ProjectViewDefaultValueProvider;
import com.google.idea.blaze.base.projectview.section.ScalarSection;
import com.google.idea.blaze.base.projectview.section.ScalarSectionParser;
import com.google.idea.blaze.base.projectview.section.SectionKey;
import com.google.idea.blaze.base.projectview.section.SectionParser;
import com.google.idea.blaze.base.projectview.section.sections.TextBlock;
import com.google.idea.blaze.base.projectview.section.sections.TextBlockSection;
import com.google.idea.blaze.base.settings.BuildSystemName;
import com.intellij.openapi.projectRoots.Sdk;
import com.intellij.openapi.util.text.StringUtil;
import java.util.List;
import org.jetbrains.annotations.Nullable;

/** Allows manual override of the android sdk. */
public class AndroidSdkPlatformSection {
  public static final SectionKey<String, ScalarSection<String>> KEY =
      SectionKey.of("android_sdk_platform");
  public static final SectionParser PARSER = new AndroidSdkPlatformParser();

  private static class AndroidSdkPlatformParser extends ScalarSectionParser<String> {
    public AndroidSdkPlatformParser() {
      super(KEY, ':');
    }

    @Nullable
    @Override
    protected String parseItem(ProjectViewParser parser, ParseContext parseContext, String rest) {
      return StringUtil.unquoteString(rest);
    }

    @Override
    protected void printItem(StringBuilder sb, String value) {
      sb.append(value);
    }

    @Override
    public ItemType getItemType() {
      return ItemType.Other;
    }
  }

  static class AndroidSdkPlatformProjectViewDefaultValueProvider
      implements ProjectViewDefaultValueProvider {
    @Override
    public ProjectView addProjectViewDefaultValue(
        BuildSystemName buildSystemName,
        ProjectViewSet projectViewSet,
        ProjectView topLevelProjectView) {
      if (!topLevelProjectView.getSectionsOfType(KEY).isEmpty()) {
        return topLevelProjectView;
      }
      List<Sdk> sdks = BlazeSdkProvider.getInstance().getAllAndroidSdks();
      ProjectView.Builder builder =
<<<<<<< HEAD
          ProjectView.builder(topLevelProjectView).add(TextBlockSection.of(TextBlock.newLine(-1)));
=======
          ProjectView.builder(topLevelProjectView).add(TextBlockSection.of(TextBlock.newLine(TEMPORARY_LINE_NUMBER)));
>>>>>>> 64d085f7

      if (sdks.isEmpty()) {
        builder
            .add(TextBlockSection.of(TextBlock.of(TEMPORARY_LINE_NUMBER, "# Please set to an android SDK platform")))
            .add(
                TextBlockSection.of(
                    TextBlock.of(
                            TEMPORARY_LINE_NUMBER,
                        "# You currently have no SDKs. Please use the SDK manager first.")))
            .add(ScalarSection.builder(KEY).set("(android sdk goes here)"));
      } else if (sdks.size() == 1) {
        builder.add(
            ScalarSection.builder(KEY)
                .set(BlazeSdkProvider.getInstance().getSdkTargetHash(sdks.get(0))));
      } else {
        builder.add(
            TextBlockSection.of(
                TextBlock.of(TEMPORARY_LINE_NUMBER, "# Please uncomment an android-SDK platform. Available SDKs are:")));
        List<String> sdkOptions =
            AndroidSdkFromProjectView.getAvailableSdkTargetHashes(sdks)
                .stream()
                .map(androidSdk -> "# android_sdk_platform: " + androidSdk)
                .collect(toList());
        builder.add(TextBlockSection.of(new TextBlock(ImmutableList.copyOf(sdkOptions), TEMPORARY_LINE_NUMBER)));
      }
      return builder.build();
    }

    @Override
    public SectionKey<?, ?> getSectionKey() {
      return KEY;
    }
  }
}<|MERGE_RESOLUTION|>--- conflicted
+++ resolved
@@ -78,11 +78,7 @@
       }
       List<Sdk> sdks = BlazeSdkProvider.getInstance().getAllAndroidSdks();
       ProjectView.Builder builder =
-<<<<<<< HEAD
-          ProjectView.builder(topLevelProjectView).add(TextBlockSection.of(TextBlock.newLine(-1)));
-=======
           ProjectView.builder(topLevelProjectView).add(TextBlockSection.of(TextBlock.newLine(TEMPORARY_LINE_NUMBER)));
->>>>>>> 64d085f7
 
       if (sdks.isEmpty()) {
         builder
