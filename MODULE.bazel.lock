--- conflicted
+++ resolved
@@ -71,13 +71,8 @@
     "https://bcr.bazel.build/modules/rules_java/7.4.0/MODULE.bazel": "a592852f8a3dd539e82ee6542013bf2cadfc4c6946be8941e189d224500a8934",
     "https://bcr.bazel.build/modules/rules_java/7.6.1/MODULE.bazel": "2f14b7e8a1aa2f67ae92bc69d1ec0fa8d9f827c4e17ff5e5f02e91caa3b2d0fe",
     "https://bcr.bazel.build/modules/rules_java/7.6.5/MODULE.bazel": "481164be5e02e4cab6e77a36927683263be56b7e36fef918b458d7a8a1ebadb1",
-<<<<<<< HEAD
     "https://bcr.bazel.build/modules/rules_java/7.9.0/MODULE.bazel": "aa1ebea5c5e2a4b31fbabe07bf3e9951ccc0f4e92499c42d325580f86c456020",
     "https://bcr.bazel.build/modules/rules_java/7.9.0/source.json": "41ba541cffadec937a872c9cdfe67e2936afcb560b6957d60c2bf313a868e4b2",
-=======
-    "https://bcr.bazel.build/modules/rules_java/7.8.0/MODULE.bazel": "ed826f51398ae7dc6794892cbec8e769fa4baf42d782c7d5586aec4c9ae70c6d",
-    "https://bcr.bazel.build/modules/rules_java/7.8.0/source.json": "635e7e840671424ab23d0bcd7af68c24af5cd9504151484510f357ad2f71a390",
->>>>>>> bc4f18bb
     "https://bcr.bazel.build/modules/rules_jvm_external/4.4.2/MODULE.bazel": "a56b85e418c83eb1839819f0b515c431010160383306d13ec21959ac412d2fe7",
     "https://bcr.bazel.build/modules/rules_jvm_external/5.1/MODULE.bazel": "33f6f999e03183f7d088c9be518a63467dfd0be94a11d0055fe2d210f89aa909",
     "https://bcr.bazel.build/modules/rules_jvm_external/5.2/MODULE.bazel": "d9351ba35217ad0de03816ef3ed63f89d411349353077348a45348b096615036",
@@ -298,421 +293,6 @@
         ]
       }
     },
-    "@@gazelle~//:extensions.bzl%go_deps": {
-      "general": {
-        "bzlTransitiveDigest": "imbRQ6YRkDaNVXlOaRd/Vk6O8crWyPZW+goTSp9JuAw=",
-        "usagesDigest": "lxW9HTPEogoDMc6YE9WWvpWql+W7WuwADwXTjXTa8Ho=",
-        "recordedFileInputs": {
-          "@@rules_go~//go.mod": "a7143f329c2a3e0b983ce74a96c0c25b0d0c59d236d75f7e1b069aadd988d55e",
-          "@@gazelle~//go.sum": "7491cc4ce7c344c149d512167d9e580be4d3c1dcd6fbb334e677ead2c2951b3d",
-          "@@cgrindel_bazel_starlib~//go.sum": "c50d75994c714e6fddfc6eb0cb8da5d2c40ff0ca816fa655ed0cf397cf16a27b",
-          "@@rules_go~//go.sum": "022d36c9ebcc7b5dee1e9b85b3da9c9f3a529ee6f979946d66e4955b8d54614a",
-          "@@gazelle~//go.mod": "bba4cfc2ab0f927f85f142b92843ab4dfb3c0be11aec9c663203a6543c0cde9b",
-          "@@cgrindel_bazel_starlib~//go.mod": "2a988325920be786451553b4c7e4251b65cf3de0a1bd8a7917ff742cd33a278e"
-        },
-        "recordedDirentsInputs": {},
-        "envVariables": {},
-        "generatedRepoSpecs": {
-          "com_github_fsnotify_fsnotify": {
-            "bzlFile": "@@gazelle~//internal:go_repository.bzl",
-            "ruleClassName": "go_repository",
-            "attributes": {
-              "importpath": "github.com/fsnotify/fsnotify",
-              "sum": "h1:n+5WquG0fcWoWp6xPWfHdbskMCQaFnG6PfBrh1Ky4HY=",
-              "replace": "",
-              "version": "v1.6.0",
-              "build_directives": [],
-              "build_file_generation": "auto",
-              "patches": [],
-              "patch_args": []
-            }
-          },
-          "org_golang_x_text": {
-            "bzlFile": "@@gazelle~//internal:go_repository.bzl",
-            "ruleClassName": "go_repository",
-            "attributes": {
-              "importpath": "golang.org/x/text",
-              "sum": "h1:cokOdA+Jmi5PJGXLlLllQSgYigAEfHXJAERHVMaCc2k=",
-              "replace": "",
-              "version": "v0.3.3",
-              "build_directives": [],
-              "build_file_generation": "auto",
-              "patches": [],
-              "patch_args": []
-            }
-          },
-          "com_github_pmezard_go_difflib": {
-            "bzlFile": "@@gazelle~//internal:go_repository.bzl",
-            "ruleClassName": "go_repository",
-            "attributes": {
-              "importpath": "github.com/pmezard/go-difflib",
-              "sum": "h1:4DBwDE0NGyQoBHbLQYPwSUPoCMWR5BEzIk/f1lZbAQM=",
-              "replace": "",
-              "version": "v1.0.0",
-              "build_directives": [],
-              "build_file_generation": "auto",
-              "patches": [],
-              "patch_args": []
-            }
-          },
-          "org_golang_google_protobuf": {
-            "bzlFile": "@@gazelle~//internal:go_repository.bzl",
-            "ruleClassName": "go_repository",
-            "attributes": {
-              "importpath": "google.golang.org/protobuf",
-              "sum": "h1:w43yiav+6bVFTBQFZX0r7ipe9JQ1QsbMgHwbBziscLw=",
-              "replace": "",
-              "version": "v1.28.0",
-              "build_directives": [],
-              "build_file_generation": "auto",
-              "patches": [],
-              "patch_args": []
-            }
-          },
-          "com_github_bmatcuk_doublestar_v4": {
-            "bzlFile": "@@gazelle~//internal:go_repository.bzl",
-            "ruleClassName": "go_repository",
-            "attributes": {
-              "importpath": "github.com/bmatcuk/doublestar/v4",
-              "sum": "h1:HTuxyug8GyFbRkrffIpzNCSK4luc0TY3wzXvzIZhEXc=",
-              "replace": "",
-              "version": "v4.6.0",
-              "build_directives": [],
-              "build_file_generation": "auto",
-              "patches": [],
-              "patch_args": []
-            }
-          },
-          "com_github_creasty_defaults": {
-            "bzlFile": "@@gazelle~//internal:go_repository.bzl",
-            "ruleClassName": "go_repository",
-            "attributes": {
-              "importpath": "github.com/creasty/defaults",
-              "sum": "h1:eNdqZvc5B509z18lD8yc212CAqJNvfT1Jq6L8WowdBA=",
-              "replace": "",
-              "version": "v1.7.0",
-              "build_directives": [],
-              "build_file_generation": "auto",
-              "patches": [],
-              "patch_args": []
-            }
-          },
-          "org_golang_x_mod": {
-            "bzlFile": "@@gazelle~//internal:go_repository.bzl",
-            "ruleClassName": "go_repository",
-            "attributes": {
-              "importpath": "golang.org/x/mod",
-              "sum": "h1:lFO9qtOdlre5W1jxS3r/4szv2/6iXxScdzjoBMXNhYk=",
-              "replace": "",
-              "version": "v0.10.0",
-              "build_directives": [],
-              "build_file_generation": "auto",
-              "patches": [],
-              "patch_args": []
-            }
-          },
-          "com_github_davecgh_go_spew": {
-            "bzlFile": "@@gazelle~//internal:go_repository.bzl",
-            "ruleClassName": "go_repository",
-            "attributes": {
-              "importpath": "github.com/davecgh/go-spew",
-              "sum": "h1:vj9j/u1bqnvCEfJOwUhtlOARqs3+rkHYY13jYWTU97c=",
-              "replace": "",
-              "version": "v1.1.1",
-              "build_directives": [],
-              "build_file_generation": "auto",
-              "patches": [],
-              "patch_args": []
-            }
-          },
-          "in_gopkg_yaml_v3": {
-            "bzlFile": "@@gazelle~//internal:go_repository.bzl",
-            "ruleClassName": "go_repository",
-            "attributes": {
-              "importpath": "gopkg.in/yaml.v3",
-              "sum": "h1:fxVm/GzAzEWqLHuvctI91KS9hhNmmWOoWu0XTYJS7CA=",
-              "replace": "",
-              "version": "v3.0.1",
-              "build_directives": [],
-              "build_file_generation": "auto",
-              "patches": [],
-              "patch_args": []
-            }
-          },
-          "org_golang_x_tools": {
-            "bzlFile": "@@gazelle~//internal:go_repository.bzl",
-            "ruleClassName": "go_repository",
-            "attributes": {
-              "importpath": "golang.org/x/tools",
-              "sum": "h1:8WMNJAz3zrtPmnYC7ISf5dEn3MT0gY7jBJfw27yrrLo=",
-              "replace": "",
-              "version": "v0.9.1",
-              "build_directives": [],
-              "build_file_generation": "auto",
-              "patches": [],
-              "patch_args": []
-            }
-          },
-          "com_github_gomarkdown_markdown": {
-            "bzlFile": "@@gazelle~//internal:go_repository.bzl",
-            "ruleClassName": "go_repository",
-            "attributes": {
-              "importpath": "github.com/gomarkdown/markdown",
-              "sum": "h1:EcQR3gusLHN46TAD+G+EbaaqJArt5vHhNpXAa12PQf4=",
-              "replace": "",
-              "version": "v0.0.0-20230922112808-5421fefb8386",
-              "build_directives": [],
-              "build_file_generation": "auto",
-              "patches": [],
-              "patch_args": []
-            }
-          },
-          "org_golang_x_net": {
-            "bzlFile": "@@gazelle~//internal:go_repository.bzl",
-            "ruleClassName": "go_repository",
-            "attributes": {
-              "importpath": "golang.org/x/net",
-              "sum": "h1:4nGaVu0QrbjT/AK2PRLuQfQuh6DJve+pELhqTdAj3x0=",
-              "replace": "",
-              "version": "v0.0.0-20210405180319-a5a99cb37ef4",
-              "build_directives": [],
-              "build_file_generation": "auto",
-              "patches": [],
-              "patch_args": []
-            }
-          },
-          "com_github_bazelbuild_buildtools": {
-            "bzlFile": "@@gazelle~//internal:go_repository.bzl",
-            "ruleClassName": "go_repository",
-            "attributes": {
-              "importpath": "github.com/bazelbuild/buildtools",
-              "sum": "h1:Fl1FfItZp34QIQmmDTbZXHB5XA6JfbNNfH7tRRGWvQo=",
-              "replace": "",
-              "version": "v0.0.0-20230510134650-37bd1811516d",
-              "build_directives": [],
-              "build_file_generation": "auto",
-              "patches": [],
-              "patch_args": []
-            }
-          },
-          "org_golang_google_genproto": {
-            "bzlFile": "@@gazelle~//internal:go_repository.bzl",
-            "ruleClassName": "go_repository",
-            "attributes": {
-              "importpath": "google.golang.org/genproto",
-              "sum": "h1:+kGHl1aib/qcwaRi1CbqBZ1rk19r85MNUf8HaBghugY=",
-              "replace": "",
-              "version": "v0.0.0-20200526211855-cb27e3aa2013",
-              "build_directives": [],
-              "build_file_generation": "auto",
-              "patches": [],
-              "patch_args": []
-            }
-          },
-          "com_github_gogo_protobuf": {
-            "bzlFile": "@@gazelle~//internal:go_repository.bzl",
-            "ruleClassName": "go_repository",
-            "attributes": {
-              "importpath": "github.com/gogo/protobuf",
-              "sum": "h1:Ov1cvc58UF3b5XjBnZv7+opcTcQFZebYjWzi34vdm4Q=",
-              "replace": "",
-              "version": "v1.3.2",
-              "build_directives": [
-                "gazelle:proto disable"
-              ],
-              "build_file_generation": "auto",
-              "patches": [],
-              "patch_args": []
-            }
-          },
-          "com_github_stretchr_testify": {
-            "bzlFile": "@@gazelle~//internal:go_repository.bzl",
-            "ruleClassName": "go_repository",
-            "attributes": {
-              "importpath": "github.com/stretchr/testify",
-              "sum": "h1:CcVxjf3Q8PM0mHUKJCdn+eZZtm5yQwehR5yeSVQQcUk=",
-              "replace": "",
-              "version": "v1.8.4",
-              "build_directives": [],
-              "build_file_generation": "auto",
-              "patches": [],
-              "patch_args": []
-            }
-          },
-          "com_github_golang_protobuf": {
-            "bzlFile": "@@gazelle~//internal:go_repository.bzl",
-            "ruleClassName": "go_repository",
-            "attributes": {
-              "importpath": "github.com/golang/protobuf",
-              "sum": "h1:ROPKBNFfQgOUMifHyP+KYbvpjbdoFNs+aK7DXlji0Tw=",
-              "replace": "",
-              "version": "v1.5.2",
-              "build_directives": [],
-              "build_file_generation": "auto",
-              "patches": [],
-              "patch_args": []
-            }
-          },
-          "com_github_golang_mock": {
-            "bzlFile": "@@gazelle~//internal:go_repository.bzl",
-            "ruleClassName": "go_repository",
-            "attributes": {
-              "importpath": "github.com/golang/mock",
-              "sum": "h1:ErTB+efbowRARo13NNdxyJji2egdxLGQhRaY+DUumQc=",
-              "replace": "",
-              "version": "v1.6.0",
-              "build_directives": [],
-              "build_file_generation": "auto",
-              "patches": [],
-              "patch_args": []
-            }
-          },
-          "org_golang_x_sync": {
-            "bzlFile": "@@gazelle~//internal:go_repository.bzl",
-            "ruleClassName": "go_repository",
-            "attributes": {
-              "importpath": "golang.org/x/sync",
-              "sum": "h1:PUR+T4wwASmuSTYdKjYHI5TD22Wy5ogLU5qZCOLxBrI=",
-              "replace": "",
-              "version": "v0.2.0",
-              "build_directives": [],
-              "build_file_generation": "auto",
-              "patches": [],
-              "patch_args": []
-            }
-          },
-          "bazel_gazelle_go_repository_config": {
-            "bzlFile": "@@gazelle~//internal/bzlmod:go_deps.bzl",
-            "ruleClassName": "_go_repository_config",
-            "attributes": {
-              "importpaths": {
-                "com_github_creasty_defaults": "github.com/creasty/defaults",
-                "com_github_gomarkdown_markdown": "github.com/gomarkdown/markdown",
-                "com_github_stretchr_testify": "github.com/stretchr/testify",
-                "in_gopkg_yaml_v3": "gopkg.in/yaml.v3",
-                "com_github_davecgh_go_spew": "github.com/davecgh/go-spew",
-                "com_github_pmezard_go_difflib": "github.com/pmezard/go-difflib",
-                "com_github_gogo_protobuf": "github.com/gogo/protobuf",
-                "com_github_golang_mock": "github.com/golang/mock",
-                "com_github_golang_protobuf": "github.com/golang/protobuf",
-                "org_golang_google_protobuf": "google.golang.org/protobuf",
-                "org_golang_x_net": "golang.org/x/net",
-                "org_golang_x_sys": "golang.org/x/sys",
-                "org_golang_x_text": "golang.org/x/text",
-                "org_golang_google_genproto": "google.golang.org/genproto",
-                "org_golang_google_grpc": "google.golang.org/grpc",
-                "com_github_bazelbuild_buildtools": "github.com/bazelbuild/buildtools",
-                "com_github_bmatcuk_doublestar_v4": "github.com/bmatcuk/doublestar/v4",
-                "com_github_fsnotify_fsnotify": "github.com/fsnotify/fsnotify",
-                "com_github_google_go_cmp": "github.com/google/go-cmp",
-                "org_golang_x_mod": "golang.org/x/mod",
-                "org_golang_x_sync": "golang.org/x/sync",
-                "org_golang_x_tools": "golang.org/x/tools",
-                "@cgrindel_bazel_starlib~": "github.com/cgrindel/bazel-starlib",
-                "@rules_go~": "github.com/bazelbuild/rules_go",
-                "@gazelle~": "github.com/bazelbuild/bazel-gazelle"
-              },
-              "module_names": {
-                "@cgrindel_bazel_starlib~": "cgrindel_bazel_starlib",
-                "@rules_go~": "rules_go",
-                "@gazelle~": "gazelle"
-              },
-              "build_naming_conventions": {}
-            }
-          },
-          "org_golang_google_grpc": {
-            "bzlFile": "@@gazelle~//internal:go_repository.bzl",
-            "ruleClassName": "go_repository",
-            "attributes": {
-              "importpath": "google.golang.org/grpc",
-              "sum": "h1:fPVVDxY9w++VjTZsYvXWqEf9Rqar/e+9zYfxKK+W+YU=",
-              "replace": "",
-              "version": "v1.50.0",
-              "build_directives": [
-                "gazelle:proto disable"
-              ],
-              "build_file_generation": "auto",
-              "patches": [],
-              "patch_args": []
-            }
-          },
-          "org_golang_x_sys": {
-            "bzlFile": "@@gazelle~//internal:go_repository.bzl",
-            "ruleClassName": "go_repository",
-            "attributes": {
-              "importpath": "golang.org/x/sys",
-              "sum": "h1:EBmGv8NaZBZTWvrbjNoL6HVt+IVy3QDQpJs7VRIw3tU=",
-              "replace": "",
-              "version": "v0.8.0",
-              "build_directives": [],
-              "build_file_generation": "auto",
-              "patches": [],
-              "patch_args": []
-            }
-          },
-          "com_github_google_go_cmp": {
-            "bzlFile": "@@gazelle~//internal:go_repository.bzl",
-            "ruleClassName": "go_repository",
-            "attributes": {
-              "importpath": "github.com/google/go-cmp",
-              "sum": "h1:O2Tfq5qg4qc4AmwVlvv0oLiVAGB7enBSJ2x2DqQFi38=",
-              "replace": "",
-              "version": "v0.5.9",
-              "build_directives": [],
-              "build_file_generation": "auto",
-              "patches": [],
-              "patch_args": []
-            }
-          }
-        },
-        "moduleExtensionMetadata": {
-          "explicitRootModuleDirectDeps": [],
-          "explicitRootModuleDirectDevDeps": [],
-          "useAllRepos": "NO",
-          "reproducible": false
-        },
-        "recordedRepoMappingEntries": [
-          [
-            "gazelle~",
-            "bazel_tools",
-            "bazel_tools"
-          ]
-        ]
-      }
-    },
-    "@@gazelle~//internal/bzlmod:non_module_deps.bzl%non_module_deps": {
-      "general": {
-        "bzlTransitiveDigest": "Bp38I6OO2Uxk82ttCDtNtgYSQwwG4qQ9eexnd38xQxU=",
-        "usagesDigest": "lR1J9K1bz58QQNXIcrk3n8/VLUWKumm5t4u5EEGXjYE=",
-        "recordedFileInputs": {},
-        "recordedDirentsInputs": {},
-        "envVariables": {},
-        "generatedRepoSpecs": {
-          "bazel_gazelle_go_repository_tools": {
-            "bzlFile": "@@gazelle~//internal:go_repository_tools.bzl",
-            "ruleClassName": "go_repository_tools",
-            "attributes": {
-              "go_cache": "@@gazelle~~non_module_deps~bazel_gazelle_go_repository_cache//:go.env"
-            }
-          },
-          "bazel_gazelle_go_repository_cache": {
-            "bzlFile": "@@gazelle~//internal:go_repository_cache.bzl",
-            "ruleClassName": "go_repository_cache",
-            "attributes": {
-              "go_sdk_name": "go_sdk",
-              "go_env": {}
-            }
-          }
-        },
-        "recordedRepoMappingEntries": [
-          [
-            "gazelle~",
-            "bazel_gazelle_go_repository_cache",
-            "gazelle~~non_module_deps~bazel_gazelle_go_repository_cache"
-          ]
-        ]
-      }
-    },
     "@@platforms//host:extension.bzl%host_platform": {
       "general": {
         "bzlTransitiveDigest": "xelQcPZH8+tmuOHVjL9vDxMnnQNMlwj0SlvgoqBkm4U=",
@@ -759,84 +339,6 @@
         ]
       }
     },
-    "@@rules_bazel_integration_test~//:extensions.bzl%bazel_binaries": {
-      "general": {
-        "bzlTransitiveDigest": "ruMfvWwZzwPPkk+exdpYAe94RD+4erzc4ePrZ08MuKc=",
-        "usagesDigest": "NOmZNyUfHK4TOR2tGFP4OfRYOHmgVVZiVibKj0w/wws=",
-        "recordedFileInputs": {},
-        "recordedDirentsInputs": {},
-        "envVariables": {},
-        "generatedRepoSpecs": {
-          "build_bazel_bazel_7_2_1": {
-            "bzlFile": "@@rules_bazel_integration_test~//bazel_integration_test/private:bazel_binaries.bzl",
-            "ruleClassName": "bazel_binary",
-            "attributes": {
-              "version": "7.2.1",
-              "bazelisk": "@bazel_binaries_bazelisk//:bazelisk"
-            }
-          },
-          "build_bazel_bazel_5_4_1": {
-            "bzlFile": "@@rules_bazel_integration_test~//bazel_integration_test/private:bazel_binaries.bzl",
-            "ruleClassName": "bazel_binary",
-            "attributes": {
-              "version": "5.4.1",
-              "bazelisk": "@bazel_binaries_bazelisk//:bazelisk"
-            }
-          },
-          "build_bazel_bazel_6_5_0": {
-            "bzlFile": "@@rules_bazel_integration_test~//bazel_integration_test/private:bazel_binaries.bzl",
-            "ruleClassName": "bazel_binary",
-            "attributes": {
-              "version": "6.5.0",
-              "bazelisk": "@bazel_binaries_bazelisk//:bazelisk"
-            }
-          },
-          "bazel_binaries_bazelisk": {
-            "bzlFile": "@@rules_bazel_integration_test~//bazel_integration_test/private:bazel_binaries.bzl",
-            "ruleClassName": "bazelisk_binary",
-            "attributes": {
-              "version": "1.18.0"
-            }
-          },
-          "bazel_binaries": {
-            "bzlFile": "@@rules_bazel_integration_test~//bazel_integration_test/bzlmod:bazel_binaries.bzl",
-            "ruleClassName": "_bazel_binaries_helper",
-            "attributes": {
-              "version_to_repo": {
-                "5.4.1": "build_bazel_bazel_5_4_1",
-                "6.5.0": "build_bazel_bazel_6_5_0",
-                "7.2.1": "build_bazel_bazel_7_2_1"
-              },
-              "current_version": "7.2.1"
-            }
-          }
-        },
-        "moduleExtensionMetadata": {
-          "explicitRootModuleDirectDeps": [],
-          "explicitRootModuleDirectDevDeps": [
-            "bazel_binaries_bazelisk",
-            "build_bazel_bazel_5_4_1",
-            "build_bazel_bazel_6_5_0",
-            "build_bazel_bazel_7_2_1",
-            "bazel_binaries"
-          ],
-          "useAllRepos": "NO",
-          "reproducible": false
-        },
-        "recordedRepoMappingEntries": [
-          [
-            "rules_bazel_integration_test~",
-            "bazel_skylib",
-            "bazel_skylib~"
-          ],
-          [
-            "rules_bazel_integration_test~",
-            "cgrindel_bazel_starlib",
-            "cgrindel_bazel_starlib~"
-          ]
-        ]
-      }
-    },
     "@@rules_go~//go:extensions.bzl%go_sdk": {
       "general": {
         "bzlTransitiveDigest": "EJ2jI5PPSo7sHmzcmLtJ0MyhdsySDOSbGoU59oYFq6g=",
@@ -899,205 +401,6 @@
         ]
       }
     },
-    "@@rules_go~//go/private:extensions.bzl%non_module_dependencies": {
-      "general": {
-        "bzlTransitiveDigest": "tD0YmBu2ENsuaQ/UvwdbsAo910s7IS6gnMhYyZhtHrI=",
-        "usagesDigest": "FDVHRqK7EsE45K383w/4Qy3cwNYaAGrLtNQ0Ikyy+h0=",
-        "recordedFileInputs": {},
-        "recordedDirentsInputs": {},
-        "envVariables": {},
-        "generatedRepoSpecs": {
-          "bazel_skylib": {
-            "bzlFile": "@@bazel_tools//tools/build_defs/repo:http.bzl",
-            "ruleClassName": "http_archive",
-            "attributes": {
-              "urls": [
-                "https://mirror.bazel.build/github.com/bazelbuild/bazel-skylib/releases/download/1.4.2/bazel-skylib-1.4.2.tar.gz",
-                "https://github.com/bazelbuild/bazel-skylib/releases/download/1.4.2/bazel-skylib-1.4.2.tar.gz"
-              ],
-              "sha256": "66ffd9315665bfaafc96b52278f57c7e2dd09f5ede279ea6d39b2be471e7e3aa",
-              "strip_prefix": ""
-            }
-          },
-          "com_github_gogo_protobuf": {
-            "bzlFile": "@@bazel_tools//tools/build_defs/repo:http.bzl",
-            "ruleClassName": "http_archive",
-            "attributes": {
-              "urls": [
-                "https://mirror.bazel.build/github.com/gogo/protobuf/archive/refs/tags/v1.3.2.zip",
-                "https://github.com/gogo/protobuf/archive/refs/tags/v1.3.2.zip"
-              ],
-              "sha256": "f89f8241af909ce3226562d135c25b28e656ae173337b3e58ede917aa26e1e3c",
-              "strip_prefix": "protobuf-1.3.2",
-              "patches": [
-                "@@rules_go~//third_party:com_github_gogo_protobuf-gazelle.patch"
-              ],
-              "patch_args": [
-                "-p1"
-              ]
-            }
-          },
-          "org_golang_x_xerrors": {
-            "bzlFile": "@@bazel_tools//tools/build_defs/repo:http.bzl",
-            "ruleClassName": "http_archive",
-            "attributes": {
-              "urls": [
-                "https://mirror.bazel.build/github.com/golang/xerrors/archive/04be3eba64a22a838cdb17b8dca15a52871c08b4.zip",
-                "https://github.com/golang/xerrors/archive/04be3eba64a22a838cdb17b8dca15a52871c08b4.zip"
-              ],
-              "sha256": "ffad2b06ef2e09d040da2ff08077865e99ab95d4d0451737fc8e33706bb01634",
-              "strip_prefix": "xerrors-04be3eba64a22a838cdb17b8dca15a52871c08b4",
-              "patches": [
-                "@@rules_go~//third_party:org_golang_x_xerrors-gazelle.patch"
-              ],
-              "patch_args": [
-                "-p1"
-              ]
-            }
-          },
-          "com_github_golang_protobuf": {
-            "bzlFile": "@@bazel_tools//tools/build_defs/repo:http.bzl",
-            "ruleClassName": "http_archive",
-            "attributes": {
-              "urls": [
-                "https://mirror.bazel.build/github.com/golang/protobuf/archive/refs/tags/v1.5.3.zip",
-                "https://github.com/golang/protobuf/archive/refs/tags/v1.5.3.zip"
-              ],
-              "sha256": "2dced4544ae5372281e20f1e48ca76368355a01b31353724718c4d6e3dcbb430",
-              "strip_prefix": "protobuf-1.5.3",
-              "patches": [
-                "@@rules_go~//third_party:com_github_golang_protobuf-gazelle.patch"
-              ],
-              "patch_args": [
-                "-p1"
-              ]
-            }
-          },
-          "io_bazel_rules_nogo": {
-            "bzlFile": "@@rules_go~//go/private:nogo.bzl",
-            "ruleClassName": "go_register_nogo",
-            "attributes": {
-              "nogo": "@io_bazel_rules_go//:default_nogo"
-            }
-          },
-          "gogo_special_proto": {
-            "bzlFile": "@@rules_go~//proto:gogo.bzl",
-            "ruleClassName": "gogo_special_proto",
-            "attributes": {}
-          },
-          "com_github_golang_mock": {
-            "bzlFile": "@@bazel_tools//tools/build_defs/repo:http.bzl",
-            "ruleClassName": "http_archive",
-            "attributes": {
-              "urls": [
-                "https://mirror.bazel.build/github.com/golang/mock/archive/refs/tags/v1.7.0-rc.1.zip",
-                "https://github.com/golang/mock/archive/refs/tags/v1.7.0-rc.1.zip"
-              ],
-              "patches": [
-                "@@rules_go~//third_party:com_github_golang_mock-gazelle.patch"
-              ],
-              "patch_args": [
-                "-p1"
-              ],
-              "sha256": "5359c78b0c1649cf7beb3b48ff8b1d1aaf0243b22ea4789aba94805280075d8e",
-              "strip_prefix": "mock-1.7.0-rc.1"
-            }
-          },
-          "org_golang_google_protobuf": {
-            "bzlFile": "@@bazel_tools//tools/build_defs/repo:http.bzl",
-            "ruleClassName": "http_archive",
-            "attributes": {
-              "sha256": "cb1a05581c33b3705ede6c08edf9b9c1dbc579559ba30f532704c324e42bf801",
-              "urls": [
-                "https://mirror.bazel.build/github.com/protocolbuffers/protobuf-go/archive/refs/tags/v1.30.0.zip",
-                "https://github.com/protocolbuffers/protobuf-go/archive/refs/tags/v1.30.0.zip"
-              ],
-              "strip_prefix": "protobuf-go-1.30.0",
-              "patches": [
-                "@@rules_go~//third_party:org_golang_google_protobuf-gazelle.patch"
-              ],
-              "patch_args": [
-                "-p1"
-              ]
-            }
-          },
-          "com_github_mwitkow_go_proto_validators": {
-            "bzlFile": "@@bazel_tools//tools/build_defs/repo:http.bzl",
-            "ruleClassName": "http_archive",
-            "attributes": {
-              "urls": [
-                "https://mirror.bazel.build/github.com/mwitkow/go-proto-validators/archive/refs/tags/v0.3.2.zip",
-                "https://github.com/mwitkow/go-proto-validators/archive/refs/tags/v0.3.2.zip"
-              ],
-              "sha256": "d8697f05a2f0eaeb65261b480e1e6035301892d9fc07ed945622f41b12a68142",
-              "strip_prefix": "go-proto-validators-0.3.2"
-            }
-          },
-          "org_golang_x_tools": {
-            "bzlFile": "@@bazel_tools//tools/build_defs/repo:http.bzl",
-            "ruleClassName": "http_archive",
-            "attributes": {
-              "urls": [
-                "https://mirror.bazel.build/github.com/golang/tools/archive/refs/tags/v0.7.0.zip",
-                "https://github.com/golang/tools/archive/refs/tags/v0.7.0.zip"
-              ],
-              "sha256": "9f20a20f29f4008d797a8be882ef82b69cf8f7f2b96dbdfe3814c57d8280fa4b",
-              "strip_prefix": "tools-0.7.0",
-              "patches": [
-                "@@rules_go~//third_party:org_golang_x_tools-deletegopls.patch",
-                "@@rules_go~//third_party:org_golang_x_tools-gazelle.patch"
-              ],
-              "patch_args": [
-                "-p1"
-              ]
-            }
-          },
-          "org_golang_x_sys": {
-            "bzlFile": "@@bazel_tools//tools/build_defs/repo:http.bzl",
-            "ruleClassName": "http_archive",
-            "attributes": {
-              "urls": [
-                "https://mirror.bazel.build/github.com/golang/sys/archive/refs/tags/v0.8.0.zip",
-                "https://github.com/golang/sys/archive/refs/tags/v0.8.0.zip"
-              ],
-              "sha256": "58ef1f478ba923715bc493f2e0a431d4b2d428f1e3409f6acaac452945f6fd2f",
-              "strip_prefix": "sys-0.8.0",
-              "patches": [
-                "@@rules_go~//third_party:org_golang_x_sys-gazelle.patch"
-              ],
-              "patch_args": [
-                "-p1"
-              ]
-            }
-          },
-          "org_golang_google_genproto": {
-            "bzlFile": "@@bazel_tools//tools/build_defs/repo:http.bzl",
-            "ruleClassName": "http_archive",
-            "attributes": {
-              "urls": [
-                "https://mirror.bazel.build/github.com/googleapis/go-genproto/archive/e85fd2cbaebc35e54b279b5e9b1057db87dacd57.zip",
-                "https://github.com/googleapis/go-genproto/archive/e85fd2cbaebc35e54b279b5e9b1057db87dacd57.zip"
-              ],
-              "sha256": "da966a75fdc2f9d8006bc51e683490ff969ff637bbc030812cd9c5697e3a7cab",
-              "strip_prefix": "go-genproto-e85fd2cbaebc35e54b279b5e9b1057db87dacd57",
-              "patches": [
-                "@@rules_go~//third_party:org_golang_google_genproto-gazelle.patch"
-              ],
-              "patch_args": [
-                "-p1"
-              ]
-            }
-          }
-        },
-        "recordedRepoMappingEntries": [
-          [
-            "rules_go~",
-            "bazel_tools",
-            "bazel_tools"
-          ]
-        ]
-      }
-    },
     "@@rules_kotlin~//src/main/starlark/core/repositories:bzlmod_setup.bzl%rules_kotlin_extensions": {
       "general": {
         "bzlTransitiveDigest": "l//eFZVgEUHSUfuQ1zQw9uxmcJku8ikraA2fv/2Pyh0=",
@@ -1166,2255 +469,6 @@
           ]
         ]
       }
-    },
-    "@@rules_python~//python/private/pypi:pip.bzl%pip_internal": {
-      "general": {
-        "bzlTransitiveDigest": "Fx5C1TUOAUkSbmEpJiemQDdBarAO7bFAAU/gcGmPrY8=",
-        "usagesDigest": "oYkedjxSdBorV3xQF7DIKk/vNNIQfMYhJ6f7cAJ0nis=",
-        "recordedFileInputs": {
-          "@@rules_python~//tools/publish/requirements.txt": "031e35d03dde03ae6305fe4b3d1f58ad7bdad857379752deede0f93649991b8a",
-          "@@rules_python~//tools/publish/requirements_windows.txt": "349252b9ff6f0095e3a22046e33c7650cd2d833d8edcf11641a5d95e08829250",
-          "@@rules_python~//tools/publish/requirements_darwin.txt": "ce2f5127a385350df974ba1e73a51f32ac201c63d92fc5a4cb1628f0b8c393c1"
-        },
-        "recordedDirentsInputs": {},
-        "envVariables": {},
-        "generatedRepoSpecs": {
-          "rules_python_publish_deps_311_cffi_cp311_cp311_manylinux_2_17_aarch64_3548db28": {
-            "bzlFile": "@@rules_python~//python/private/pypi:whl_library.bzl",
-            "ruleClassName": "whl_library",
-            "attributes": {
-              "dep_template": "@rules_python_publish_deps//{name}:{target}",
-              "experimental_target_platforms": [
-                "linux_aarch64",
-                "linux_arm",
-                "linux_ppc",
-                "linux_s390x",
-                "linux_x86_64"
-              ],
-              "filename": "cffi-1.15.1-cp311-cp311-manylinux_2_17_aarch64.manylinux2014_aarch64.whl",
-              "python_interpreter_target": "@@rules_python~~python~python_3_11_host//:python",
-              "repo": "rules_python_publish_deps_311",
-              "requirement": "cffi==1.15.1",
-              "sha256": "3548db281cd7d2561c9ad9984681c95f7b0e38881201e157833a2342c30d5e8c",
-              "urls": [
-                "https://files.pythonhosted.org/packages/91/bc/b7723c2fe7a22eee71d7edf2102cd43423d5f95ff3932ebaa2f82c7ec8d0/cffi-1.15.1-cp311-cp311-manylinux_2_17_aarch64.manylinux2014_aarch64.whl"
-              ]
-            }
-          },
-          "rules_python_publish_deps_311_zipp_sdist_a7a22e05": {
-            "bzlFile": "@@rules_python~//python/private/pypi:whl_library.bzl",
-            "ruleClassName": "whl_library",
-            "attributes": {
-              "dep_template": "@rules_python_publish_deps//{name}:{target}",
-              "experimental_target_platforms": [
-                "linux_aarch64",
-                "linux_arm",
-                "linux_ppc",
-                "linux_s390x",
-                "linux_x86_64",
-                "osx_aarch64",
-                "osx_x86_64",
-                "windows_x86_64"
-              ],
-              "filename": "zipp-3.11.0.tar.gz",
-              "python_interpreter_target": "@@rules_python~~python~python_3_11_host//:python",
-              "repo": "rules_python_publish_deps_311",
-              "requirement": "zipp==3.11.0",
-              "sha256": "a7a22e05929290a67401440b39690ae6563279bced5f314609d9d03798f56766",
-              "urls": [
-                "https://files.pythonhosted.org/packages/8e/b3/8b16a007184714f71157b1a71bbe632c5d66dd43bc8152b3c799b13881e1/zipp-3.11.0.tar.gz"
-              ]
-            }
-          },
-          "rules_python_publish_deps_311_urllib3_sdist_076907bf": {
-            "bzlFile": "@@rules_python~//python/private/pypi:whl_library.bzl",
-            "ruleClassName": "whl_library",
-            "attributes": {
-              "dep_template": "@rules_python_publish_deps//{name}:{target}",
-              "experimental_target_platforms": [
-                "linux_aarch64",
-                "linux_arm",
-                "linux_ppc",
-                "linux_s390x",
-                "linux_x86_64"
-              ],
-              "filename": "urllib3-1.26.14.tar.gz",
-              "python_interpreter_target": "@@rules_python~~python~python_3_11_host//:python",
-              "repo": "rules_python_publish_deps_311",
-              "requirement": "urllib3==1.26.14",
-              "sha256": "076907bf8fd355cde77728471316625a4d2f7e713c125f51953bb5b3eecf4f72",
-              "urls": [
-                "https://files.pythonhosted.org/packages/c5/52/fe421fb7364aa738b3506a2d99e4f3a56e079c0a798e9f4fa5e14c60922f/urllib3-1.26.14.tar.gz"
-              ]
-            }
-          },
-          "rules_python_publish_deps_311_cffi_cp311_cp311_manylinux_2_17_ppc64le_91fc98ad": {
-            "bzlFile": "@@rules_python~//python/private/pypi:whl_library.bzl",
-            "ruleClassName": "whl_library",
-            "attributes": {
-              "dep_template": "@rules_python_publish_deps//{name}:{target}",
-              "experimental_target_platforms": [
-                "linux_aarch64",
-                "linux_arm",
-                "linux_ppc",
-                "linux_s390x",
-                "linux_x86_64"
-              ],
-              "filename": "cffi-1.15.1-cp311-cp311-manylinux_2_17_ppc64le.manylinux2014_ppc64le.whl",
-              "python_interpreter_target": "@@rules_python~~python~python_3_11_host//:python",
-              "repo": "rules_python_publish_deps_311",
-              "requirement": "cffi==1.15.1",
-              "sha256": "91fc98adde3d7881af9b59ed0294046f3806221863722ba7d8d120c575314325",
-              "urls": [
-                "https://files.pythonhosted.org/packages/5d/4e/4e0bb5579b01fdbfd4388bd1eb9394a989e1336203a4b7f700d887b233c1/cffi-1.15.1-cp311-cp311-manylinux_2_17_ppc64le.manylinux2014_ppc64le.whl"
-              ]
-            }
-          },
-          "rules_python_publish_deps_311_requests_py3_none_any_64299f49": {
-            "bzlFile": "@@rules_python~//python/private/pypi:whl_library.bzl",
-            "ruleClassName": "whl_library",
-            "attributes": {
-              "dep_template": "@rules_python_publish_deps//{name}:{target}",
-              "experimental_target_platforms": [
-                "linux_aarch64",
-                "linux_arm",
-                "linux_ppc",
-                "linux_s390x",
-                "linux_x86_64",
-                "osx_aarch64",
-                "osx_x86_64",
-                "windows_x86_64"
-              ],
-              "filename": "requests-2.28.2-py3-none-any.whl",
-              "python_interpreter_target": "@@rules_python~~python~python_3_11_host//:python",
-              "repo": "rules_python_publish_deps_311",
-              "requirement": "requests==2.28.2",
-              "sha256": "64299f4909223da747622c030b781c0d7811e359c37124b4bd368fb8c6518baa",
-              "urls": [
-                "https://files.pythonhosted.org/packages/d2/f4/274d1dbe96b41cf4e0efb70cbced278ffd61b5c7bb70338b62af94ccb25b/requests-2.28.2-py3-none-any.whl"
-              ]
-            }
-          },
-          "rules_python_publish_deps_311_certifi_sdist_35824b4c": {
-            "bzlFile": "@@rules_python~//python/private/pypi:whl_library.bzl",
-            "ruleClassName": "whl_library",
-            "attributes": {
-              "dep_template": "@rules_python_publish_deps//{name}:{target}",
-              "experimental_target_platforms": [
-                "linux_aarch64",
-                "linux_arm",
-                "linux_ppc",
-                "linux_s390x",
-                "linux_x86_64"
-              ],
-              "filename": "certifi-2022.12.7.tar.gz",
-              "python_interpreter_target": "@@rules_python~~python~python_3_11_host//:python",
-              "repo": "rules_python_publish_deps_311",
-              "requirement": "certifi==2022.12.7",
-              "sha256": "35824b4c3a97115964b408844d64aa14db1cc518f6562e8d7261699d1350a9e3",
-              "urls": [
-                "https://files.pythonhosted.org/packages/37/f7/2b1b0ec44fdc30a3d31dfebe52226be9ddc40cd6c0f34ffc8923ba423b69/certifi-2022.12.7.tar.gz"
-              ]
-            }
-          },
-          "rules_python_publish_deps_311_readme_renderer_py3_none_any_f67a16ca": {
-            "bzlFile": "@@rules_python~//python/private/pypi:whl_library.bzl",
-            "ruleClassName": "whl_library",
-            "attributes": {
-              "dep_template": "@rules_python_publish_deps//{name}:{target}",
-              "experimental_target_platforms": [
-                "linux_aarch64",
-                "linux_arm",
-                "linux_ppc",
-                "linux_s390x",
-                "linux_x86_64",
-                "osx_aarch64",
-                "osx_x86_64",
-                "windows_x86_64"
-              ],
-              "filename": "readme_renderer-37.3-py3-none-any.whl",
-              "python_interpreter_target": "@@rules_python~~python~python_3_11_host//:python",
-              "repo": "rules_python_publish_deps_311",
-              "requirement": "readme-renderer==37.3",
-              "sha256": "f67a16caedfa71eef48a31b39708637a6f4664c4394801a7b0d6432d13907343",
-              "urls": [
-                "https://files.pythonhosted.org/packages/97/52/fd8a77d6f0a9ddeb26ed8fb334e01ac546106bf0c5b8e40dc826c5bd160f/readme_renderer-37.3-py3-none-any.whl"
-              ]
-            }
-          },
-          "rules_python_publish_deps_311_cffi_sdist_d400bfb9": {
-            "bzlFile": "@@rules_python~//python/private/pypi:whl_library.bzl",
-            "ruleClassName": "whl_library",
-            "attributes": {
-              "dep_template": "@rules_python_publish_deps//{name}:{target}",
-              "experimental_target_platforms": [
-                "linux_aarch64",
-                "linux_arm",
-                "linux_ppc",
-                "linux_s390x",
-                "linux_x86_64"
-              ],
-              "filename": "cffi-1.15.1.tar.gz",
-              "python_interpreter_target": "@@rules_python~~python~python_3_11_host//:python",
-              "repo": "rules_python_publish_deps_311",
-              "requirement": "cffi==1.15.1",
-              "sha256": "d400bfb9a37b1351253cb402671cea7e89bdecc294e8016a707f6d1d8ac934f9",
-              "urls": [
-                "https://files.pythonhosted.org/packages/2b/a8/050ab4f0c3d4c1b8aaa805f70e26e84d0e27004907c5b8ecc1d31815f92a/cffi-1.15.1.tar.gz"
-              ]
-            }
-          },
-          "rules_python_publish_deps_311_idna_py3_none_any_82fee1fc": {
-            "bzlFile": "@@rules_python~//python/private/pypi:whl_library.bzl",
-            "ruleClassName": "whl_library",
-            "attributes": {
-              "dep_template": "@rules_python_publish_deps//{name}:{target}",
-              "experimental_target_platforms": [
-                "osx_aarch64",
-                "osx_x86_64",
-                "windows_x86_64"
-              ],
-              "filename": "idna-3.7-py3-none-any.whl",
-              "python_interpreter_target": "@@rules_python~~python~python_3_11_host//:python",
-              "repo": "rules_python_publish_deps_311",
-              "requirement": "idna==3.7",
-              "sha256": "82fee1fc78add43492d3a1898bfa6d8a904cc97d8427f683ed8e798d07761aa0",
-              "urls": [
-                "https://files.pythonhosted.org/packages/e5/3e/741d8c82801c347547f8a2a06aa57dbb1992be9e948df2ea0eda2c8b79e8/idna-3.7-py3-none-any.whl"
-              ]
-            }
-          },
-          "rules_python_publish_deps_311_requests_toolbelt_py2_none_any_18565aa5": {
-            "bzlFile": "@@rules_python~//python/private/pypi:whl_library.bzl",
-            "ruleClassName": "whl_library",
-            "attributes": {
-              "dep_template": "@rules_python_publish_deps//{name}:{target}",
-              "experimental_target_platforms": [
-                "linux_aarch64",
-                "linux_arm",
-                "linux_ppc",
-                "linux_s390x",
-                "linux_x86_64",
-                "osx_aarch64",
-                "osx_x86_64",
-                "windows_x86_64"
-              ],
-              "filename": "requests_toolbelt-0.10.1-py2.py3-none-any.whl",
-              "python_interpreter_target": "@@rules_python~~python~python_3_11_host//:python",
-              "repo": "rules_python_publish_deps_311",
-              "requirement": "requests-toolbelt==0.10.1",
-              "sha256": "18565aa58116d9951ac39baa288d3adb5b3ff975c4f25eee78555d89e8f247f7",
-              "urls": [
-                "https://files.pythonhosted.org/packages/05/d3/bf87a36bff1cb88fd30a509fd366c70ec30676517ee791b2f77e0e29817a/requests_toolbelt-0.10.1-py2.py3-none-any.whl"
-              ]
-            }
-          },
-          "rules_python_publish_deps_311_cffi_cp311_cp311_manylinux_2_17_x86_64_94411f22": {
-            "bzlFile": "@@rules_python~//python/private/pypi:whl_library.bzl",
-            "ruleClassName": "whl_library",
-            "attributes": {
-              "dep_template": "@rules_python_publish_deps//{name}:{target}",
-              "experimental_target_platforms": [
-                "linux_aarch64",
-                "linux_arm",
-                "linux_ppc",
-                "linux_s390x",
-                "linux_x86_64"
-              ],
-              "filename": "cffi-1.15.1-cp311-cp311-manylinux_2_17_x86_64.manylinux2014_x86_64.whl",
-              "python_interpreter_target": "@@rules_python~~python~python_3_11_host//:python",
-              "repo": "rules_python_publish_deps_311",
-              "requirement": "cffi==1.15.1",
-              "sha256": "94411f22c3985acaec6f83c6df553f2dbe17b698cc7f8ae751ff2237d96b9e3c",
-              "urls": [
-                "https://files.pythonhosted.org/packages/37/5a/c37631a86be838bdd84cc0259130942bf7e6e32f70f4cab95f479847fb91/cffi-1.15.1-cp311-cp311-manylinux_2_17_x86_64.manylinux2014_x86_64.whl"
-              ]
-            }
-          },
-          "rules_python_publish_deps_311_cryptography_cp39_abi3_musllinux_1_1_x86_64_6d0fbe73": {
-            "bzlFile": "@@rules_python~//python/private/pypi:whl_library.bzl",
-            "ruleClassName": "whl_library",
-            "attributes": {
-              "dep_template": "@rules_python_publish_deps//{name}:{target}",
-              "experimental_target_platforms": [
-                "linux_aarch64",
-                "linux_arm",
-                "linux_ppc",
-                "linux_s390x",
-                "linux_x86_64"
-              ],
-              "filename": "cryptography-42.0.4-cp39-abi3-musllinux_1_1_x86_64.whl",
-              "python_interpreter_target": "@@rules_python~~python~python_3_11_host//:python",
-              "repo": "rules_python_publish_deps_311",
-              "requirement": "cryptography==42.0.4",
-              "sha256": "6d0fbe73728c44ca3a241eff9aefe6496ab2656d6e7a4ea2459865f2e8613257",
-              "urls": [
-                "https://files.pythonhosted.org/packages/41/5d/33f17e40dbb7441ad51e8a6920e726f68443cdbfb388cb8eff53e4b6ffd4/cryptography-42.0.4-cp39-abi3-musllinux_1_1_x86_64.whl"
-              ]
-            }
-          },
-          "rules_python_publish_deps_311_pygments_py3_none_any_fa7bd7bd": {
-            "bzlFile": "@@rules_python~//python/private/pypi:whl_library.bzl",
-            "ruleClassName": "whl_library",
-            "attributes": {
-              "dep_template": "@rules_python_publish_deps//{name}:{target}",
-              "experimental_target_platforms": [
-                "linux_aarch64",
-                "linux_arm",
-                "linux_ppc",
-                "linux_s390x",
-                "linux_x86_64",
-                "osx_aarch64",
-                "osx_x86_64",
-                "windows_x86_64"
-              ],
-              "filename": "Pygments-2.14.0-py3-none-any.whl",
-              "python_interpreter_target": "@@rules_python~~python~python_3_11_host//:python",
-              "repo": "rules_python_publish_deps_311",
-              "requirement": "pygments==2.14.0",
-              "sha256": "fa7bd7bd2771287c0de303af8bfdfc731f51bd2c6a47ab69d117138893b82717",
-              "urls": [
-                "https://files.pythonhosted.org/packages/0b/42/d9d95cc461f098f204cd20c85642ae40fbff81f74c300341b8d0e0df14e0/Pygments-2.14.0-py3-none-any.whl"
-              ]
-            }
-          },
-          "rules_python_publish_deps_311_cryptography_cp39_abi3_musllinux_1_1_aarch64_3c6048f2": {
-            "bzlFile": "@@rules_python~//python/private/pypi:whl_library.bzl",
-            "ruleClassName": "whl_library",
-            "attributes": {
-              "dep_template": "@rules_python_publish_deps//{name}:{target}",
-              "experimental_target_platforms": [
-                "linux_aarch64",
-                "linux_arm",
-                "linux_ppc",
-                "linux_s390x",
-                "linux_x86_64"
-              ],
-              "filename": "cryptography-42.0.4-cp39-abi3-musllinux_1_1_aarch64.whl",
-              "python_interpreter_target": "@@rules_python~~python~python_3_11_host//:python",
-              "repo": "rules_python_publish_deps_311",
-              "requirement": "cryptography==42.0.4",
-              "sha256": "3c6048f217533d89f2f8f4f0fe3044bf0b2090453b7b73d0b77db47b80af8dff",
-              "urls": [
-                "https://files.pythonhosted.org/packages/ea/a1/04733ecbe1e77a228c738f4ab321ca050e45284997f3e3a1539461cd4bca/cryptography-42.0.4-cp39-abi3-musllinux_1_1_aarch64.whl"
-              ]
-            }
-          },
-          "rules_python_publish_deps_311_bleach_py3_none_any_33c16e33": {
-            "bzlFile": "@@rules_python~//python/private/pypi:whl_library.bzl",
-            "ruleClassName": "whl_library",
-            "attributes": {
-              "dep_template": "@rules_python_publish_deps//{name}:{target}",
-              "experimental_target_platforms": [
-                "linux_aarch64",
-                "linux_arm",
-                "linux_ppc",
-                "linux_s390x",
-                "linux_x86_64",
-                "osx_aarch64",
-                "osx_x86_64",
-                "windows_x86_64"
-              ],
-              "filename": "bleach-6.0.0-py3-none-any.whl",
-              "python_interpreter_target": "@@rules_python~~python~python_3_11_host//:python",
-              "repo": "rules_python_publish_deps_311",
-              "requirement": "bleach==6.0.0",
-              "sha256": "33c16e3353dbd13028ab4799a0f89a83f113405c766e9c122df8a06f5b85b3f4",
-              "urls": [
-                "https://files.pythonhosted.org/packages/ac/e2/dfcab68c9b2e7800c8f06b85c76e5f978d05b195a958daa9b1dda54a1db6/bleach-6.0.0-py3-none-any.whl"
-              ]
-            }
-          },
-          "rules_python_publish_deps_311_cryptography_cp39_abi3_manylinux_2_17_aarch64_a1327f28": {
-            "bzlFile": "@@rules_python~//python/private/pypi:whl_library.bzl",
-            "ruleClassName": "whl_library",
-            "attributes": {
-              "dep_template": "@rules_python_publish_deps//{name}:{target}",
-              "experimental_target_platforms": [
-                "linux_aarch64",
-                "linux_arm",
-                "linux_ppc",
-                "linux_s390x",
-                "linux_x86_64"
-              ],
-              "filename": "cryptography-42.0.4-cp39-abi3-manylinux_2_17_aarch64.manylinux2014_aarch64.whl",
-              "python_interpreter_target": "@@rules_python~~python~python_3_11_host//:python",
-              "repo": "rules_python_publish_deps_311",
-              "requirement": "cryptography==42.0.4",
-              "sha256": "a1327f280c824ff7885bdeef8578f74690e9079267c1c8bd7dc5cc5aa065ae52",
-              "urls": [
-                "https://files.pythonhosted.org/packages/44/61/644e21048102cd72a13325fd6443db741746fbf0157e7c5d5c7628afc336/cryptography-42.0.4-cp39-abi3-manylinux_2_17_aarch64.manylinux2014_aarch64.whl"
-              ]
-            }
-          },
-          "rules_python_publish_deps_311_keyring_py3_none_any_771ed2a9": {
-            "bzlFile": "@@rules_python~//python/private/pypi:whl_library.bzl",
-            "ruleClassName": "whl_library",
-            "attributes": {
-              "dep_template": "@rules_python_publish_deps//{name}:{target}",
-              "experimental_target_platforms": [
-                "linux_aarch64",
-                "linux_arm",
-                "linux_ppc",
-                "linux_s390x",
-                "linux_x86_64",
-                "osx_aarch64",
-                "osx_x86_64",
-                "windows_x86_64"
-              ],
-              "filename": "keyring-23.13.1-py3-none-any.whl",
-              "python_interpreter_target": "@@rules_python~~python~python_3_11_host//:python",
-              "repo": "rules_python_publish_deps_311",
-              "requirement": "keyring==23.13.1",
-              "sha256": "771ed2a91909389ed6148631de678f82ddc73737d85a927f382a8a1b157898cd",
-              "urls": [
-                "https://files.pythonhosted.org/packages/62/db/0e9a09b2b95986dcd73ac78be6ed2bd73ebe8bac65cba7add5b83eb9d899/keyring-23.13.1-py3-none-any.whl"
-              ]
-            }
-          },
-          "rules_python_publish_deps_311_jaraco_classes_sdist_89559fa5": {
-            "bzlFile": "@@rules_python~//python/private/pypi:whl_library.bzl",
-            "ruleClassName": "whl_library",
-            "attributes": {
-              "dep_template": "@rules_python_publish_deps//{name}:{target}",
-              "experimental_target_platforms": [
-                "linux_aarch64",
-                "linux_arm",
-                "linux_ppc",
-                "linux_s390x",
-                "linux_x86_64",
-                "osx_aarch64",
-                "osx_x86_64",
-                "windows_x86_64"
-              ],
-              "filename": "jaraco.classes-3.2.3.tar.gz",
-              "python_interpreter_target": "@@rules_python~~python~python_3_11_host//:python",
-              "repo": "rules_python_publish_deps_311",
-              "requirement": "jaraco-classes==3.2.3",
-              "sha256": "89559fa5c1d3c34eff6f631ad80bb21f378dbcbb35dd161fd2c6b93f5be2f98a",
-              "urls": [
-                "https://files.pythonhosted.org/packages/bf/02/a956c9bfd2dfe60b30c065ed8e28df7fcf72b292b861dca97e951c145ef6/jaraco.classes-3.2.3.tar.gz"
-              ]
-            }
-          },
-          "rules_python_publish_deps_311_rich_py3_none_any_7c963f0d": {
-            "bzlFile": "@@rules_python~//python/private/pypi:whl_library.bzl",
-            "ruleClassName": "whl_library",
-            "attributes": {
-              "dep_template": "@rules_python_publish_deps//{name}:{target}",
-              "experimental_target_platforms": [
-                "linux_aarch64",
-                "linux_arm",
-                "linux_ppc",
-                "linux_s390x",
-                "linux_x86_64",
-                "osx_aarch64",
-                "osx_x86_64",
-                "windows_x86_64"
-              ],
-              "filename": "rich-13.2.0-py3-none-any.whl",
-              "python_interpreter_target": "@@rules_python~~python~python_3_11_host//:python",
-              "repo": "rules_python_publish_deps_311",
-              "requirement": "rich==13.2.0",
-              "sha256": "7c963f0d03819221e9ac561e1bc866e3f95a02248c1234daa48954e6d381c003",
-              "urls": [
-                "https://files.pythonhosted.org/packages/0e/cf/a6369a2aee266c2d7604230f083d4bd14b8f69bc69eb25b3da63b9f2f853/rich-13.2.0-py3-none-any.whl"
-              ]
-            }
-          },
-          "rules_python_publish_deps_311_cryptography_cp39_abi3_manylinux_2_17_x86_64_6ffb03d4": {
-            "bzlFile": "@@rules_python~//python/private/pypi:whl_library.bzl",
-            "ruleClassName": "whl_library",
-            "attributes": {
-              "dep_template": "@rules_python_publish_deps//{name}:{target}",
-              "experimental_target_platforms": [
-                "linux_aarch64",
-                "linux_arm",
-                "linux_ppc",
-                "linux_s390x",
-                "linux_x86_64"
-              ],
-              "filename": "cryptography-42.0.4-cp39-abi3-manylinux_2_17_x86_64.manylinux2014_x86_64.whl",
-              "python_interpreter_target": "@@rules_python~~python~python_3_11_host//:python",
-              "repo": "rules_python_publish_deps_311",
-              "requirement": "cryptography==42.0.4",
-              "sha256": "6ffb03d419edcab93b4b19c22ee80c007fb2d708429cecebf1dd3258956a563a",
-              "urls": [
-                "https://files.pythonhosted.org/packages/32/c2/4ff3cf950504aa6ccd3db3712f515151536eea0cf6125442015b0532a46d/cryptography-42.0.4-cp39-abi3-manylinux_2_17_x86_64.manylinux2014_x86_64.whl"
-              ]
-            }
-          },
-          "rules_python_publish_deps_311_charset_normalizer_cp311_cp311_manylinux_2_17_s390x_8c7fe7af": {
-            "bzlFile": "@@rules_python~//python/private/pypi:whl_library.bzl",
-            "ruleClassName": "whl_library",
-            "attributes": {
-              "dep_template": "@rules_python_publish_deps//{name}:{target}",
-              "experimental_target_platforms": [
-                "linux_aarch64",
-                "linux_arm",
-                "linux_ppc",
-                "linux_s390x",
-                "linux_x86_64",
-                "osx_aarch64",
-                "osx_x86_64",
-                "windows_x86_64"
-              ],
-              "filename": "charset_normalizer-3.0.1-cp311-cp311-manylinux_2_17_s390x.manylinux2014_s390x.whl",
-              "python_interpreter_target": "@@rules_python~~python~python_3_11_host//:python",
-              "repo": "rules_python_publish_deps_311",
-              "requirement": "charset-normalizer==3.0.1",
-              "sha256": "8c7fe7afa480e3e82eed58e0ca89f751cd14d767638e2550c77a92a9e749c317",
-              "urls": [
-                "https://files.pythonhosted.org/packages/df/c5/dd3a17a615775d0ffc3e12b0e47833d8b7e0a4871431dad87a3f92382a19/charset_normalizer-3.0.1-cp311-cp311-manylinux_2_17_s390x.manylinux2014_s390x.whl"
-              ]
-            }
-          },
-          "rules_python_publish_deps_311_secretstorage_sdist_2403533e": {
-            "bzlFile": "@@rules_python~//python/private/pypi:whl_library.bzl",
-            "ruleClassName": "whl_library",
-            "attributes": {
-              "dep_template": "@rules_python_publish_deps//{name}:{target}",
-              "experimental_target_platforms": [
-                "linux_aarch64",
-                "linux_arm",
-                "linux_ppc",
-                "linux_s390x",
-                "linux_x86_64"
-              ],
-              "filename": "SecretStorage-3.3.3.tar.gz",
-              "python_interpreter_target": "@@rules_python~~python~python_3_11_host//:python",
-              "repo": "rules_python_publish_deps_311",
-              "requirement": "secretstorage==3.3.3",
-              "sha256": "2403533ef369eca6d2ba81718576c5e0f564d5cca1b58f73a8b23e7d4eeebd77",
-              "urls": [
-                "https://files.pythonhosted.org/packages/53/a4/f48c9d79cb507ed1373477dbceaba7401fd8a23af63b837fa61f1dcd3691/SecretStorage-3.3.3.tar.gz"
-              ]
-            }
-          },
-          "rules_python_publish_deps_311_charset_normalizer_cp311_cp311_musllinux_1_1_ppc64le_5995f016": {
-            "bzlFile": "@@rules_python~//python/private/pypi:whl_library.bzl",
-            "ruleClassName": "whl_library",
-            "attributes": {
-              "dep_template": "@rules_python_publish_deps//{name}:{target}",
-              "experimental_target_platforms": [
-                "linux_aarch64",
-                "linux_arm",
-                "linux_ppc",
-                "linux_s390x",
-                "linux_x86_64",
-                "osx_aarch64",
-                "osx_x86_64",
-                "windows_x86_64"
-              ],
-              "filename": "charset_normalizer-3.0.1-cp311-cp311-musllinux_1_1_ppc64le.whl",
-              "python_interpreter_target": "@@rules_python~~python~python_3_11_host//:python",
-              "repo": "rules_python_publish_deps_311",
-              "requirement": "charset-normalizer==3.0.1",
-              "sha256": "5995f0164fa7df59db4746112fec3f49c461dd6b31b841873443bdb077c13cfc",
-              "urls": [
-                "https://files.pythonhosted.org/packages/86/eb/31c9025b4ed7eddd930c5f2ac269efb953de33140608c7539675d74a2081/charset_normalizer-3.0.1-cp311-cp311-musllinux_1_1_ppc64le.whl"
-              ]
-            }
-          },
-          "rules_python_publish_deps_311_cryptography_cp39_abi3_musllinux_1_2_aarch64_887623fe": {
-            "bzlFile": "@@rules_python~//python/private/pypi:whl_library.bzl",
-            "ruleClassName": "whl_library",
-            "attributes": {
-              "dep_template": "@rules_python_publish_deps//{name}:{target}",
-              "experimental_target_platforms": [
-                "linux_aarch64",
-                "linux_arm",
-                "linux_ppc",
-                "linux_s390x",
-                "linux_x86_64"
-              ],
-              "filename": "cryptography-42.0.4-cp39-abi3-musllinux_1_2_aarch64.whl",
-              "python_interpreter_target": "@@rules_python~~python~python_3_11_host//:python",
-              "repo": "rules_python_publish_deps_311",
-              "requirement": "cryptography==42.0.4",
-              "sha256": "887623fe0d70f48ab3f5e4dbf234986b1329a64c066d719432d0698522749929",
-              "urls": [
-                "https://files.pythonhosted.org/packages/da/56/1b2c8aa8e62bfb568022b68d77ebd2bd9afddea37898350fbfe008dcefa7/cryptography-42.0.4-cp39-abi3-musllinux_1_2_aarch64.whl"
-              ]
-            }
-          },
-          "rules_python_publish_deps_311_more_itertools_sdist_5a6257e4": {
-            "bzlFile": "@@rules_python~//python/private/pypi:whl_library.bzl",
-            "ruleClassName": "whl_library",
-            "attributes": {
-              "dep_template": "@rules_python_publish_deps//{name}:{target}",
-              "experimental_target_platforms": [
-                "linux_aarch64",
-                "linux_arm",
-                "linux_ppc",
-                "linux_s390x",
-                "linux_x86_64",
-                "osx_aarch64",
-                "osx_x86_64",
-                "windows_x86_64"
-              ],
-              "filename": "more-itertools-9.0.0.tar.gz",
-              "python_interpreter_target": "@@rules_python~~python~python_3_11_host//:python",
-              "repo": "rules_python_publish_deps_311",
-              "requirement": "more-itertools==9.0.0",
-              "sha256": "5a6257e40878ef0520b1803990e3e22303a41b5714006c32a3fd8304b26ea1ab",
-              "urls": [
-                "https://files.pythonhosted.org/packages/13/b3/397aa9668da8b1f0c307bc474608653d46122ae0563d1d32f60e24fa0cbd/more-itertools-9.0.0.tar.gz"
-              ]
-            }
-          },
-          "rules_python_publish_deps_311_importlib_metadata_py3_none_any_7efb448e": {
-            "bzlFile": "@@rules_python~//python/private/pypi:whl_library.bzl",
-            "ruleClassName": "whl_library",
-            "attributes": {
-              "dep_template": "@rules_python_publish_deps//{name}:{target}",
-              "experimental_target_platforms": [
-                "linux_aarch64",
-                "linux_arm",
-                "linux_ppc",
-                "linux_s390x",
-                "linux_x86_64",
-                "osx_aarch64",
-                "osx_x86_64",
-                "windows_x86_64"
-              ],
-              "filename": "importlib_metadata-6.0.0-py3-none-any.whl",
-              "python_interpreter_target": "@@rules_python~~python~python_3_11_host//:python",
-              "repo": "rules_python_publish_deps_311",
-              "requirement": "importlib-metadata==6.0.0",
-              "sha256": "7efb448ec9a5e313a57655d35aa54cd3e01b7e1fbcf72dce1bf06119420f5bad",
-              "urls": [
-                "https://files.pythonhosted.org/packages/26/a7/9da7d5b23fc98ab3d424ac2c65613d63c1f401efb84ad50f2fa27b2caab4/importlib_metadata-6.0.0-py3-none-any.whl"
-              ]
-            }
-          },
-          "rules_python_publish_deps_311_charset_normalizer_cp311_cp311_win_amd64_9ab77acb": {
-            "bzlFile": "@@rules_python~//python/private/pypi:whl_library.bzl",
-            "ruleClassName": "whl_library",
-            "attributes": {
-              "dep_template": "@rules_python_publish_deps//{name}:{target}",
-              "experimental_target_platforms": [
-                "linux_aarch64",
-                "linux_arm",
-                "linux_ppc",
-                "linux_s390x",
-                "linux_x86_64",
-                "osx_aarch64",
-                "osx_x86_64",
-                "windows_x86_64"
-              ],
-              "filename": "charset_normalizer-3.0.1-cp311-cp311-win_amd64.whl",
-              "python_interpreter_target": "@@rules_python~~python~python_3_11_host//:python",
-              "repo": "rules_python_publish_deps_311",
-              "requirement": "charset-normalizer==3.0.1",
-              "sha256": "9ab77acb98eba3fd2a85cd160851816bfce6871d944d885febf012713f06659c",
-              "urls": [
-                "https://files.pythonhosted.org/packages/2e/7b/5053a4a46fac017fd2aea3dc9abdd9983fd4cef153b6eb6aedcb0d7cb6e3/charset_normalizer-3.0.1-cp311-cp311-win_amd64.whl"
-              ]
-            }
-          },
-          "rules_python_publish_deps_311_importlib_metadata_sdist_e354bede": {
-            "bzlFile": "@@rules_python~//python/private/pypi:whl_library.bzl",
-            "ruleClassName": "whl_library",
-            "attributes": {
-              "dep_template": "@rules_python_publish_deps//{name}:{target}",
-              "experimental_target_platforms": [
-                "linux_aarch64",
-                "linux_arm",
-                "linux_ppc",
-                "linux_s390x",
-                "linux_x86_64",
-                "osx_aarch64",
-                "osx_x86_64",
-                "windows_x86_64"
-              ],
-              "filename": "importlib_metadata-6.0.0.tar.gz",
-              "python_interpreter_target": "@@rules_python~~python~python_3_11_host//:python",
-              "repo": "rules_python_publish_deps_311",
-              "requirement": "importlib-metadata==6.0.0",
-              "sha256": "e354bedeb60efa6affdcc8ae121b73544a7aa74156d047311948f6d711cd378d",
-              "urls": [
-                "https://files.pythonhosted.org/packages/90/07/6397ad02d31bddf1841c9ad3ec30a693a3ff208e09c2ef45c9a8a5f85156/importlib_metadata-6.0.0.tar.gz"
-              ]
-            }
-          },
-          "rules_python_publish_deps_311_charset_normalizer_cp311_cp311_macosx_11_0_arm64_87701167": {
-            "bzlFile": "@@rules_python~//python/private/pypi:whl_library.bzl",
-            "ruleClassName": "whl_library",
-            "attributes": {
-              "dep_template": "@rules_python_publish_deps//{name}:{target}",
-              "experimental_target_platforms": [
-                "linux_aarch64",
-                "linux_arm",
-                "linux_ppc",
-                "linux_s390x",
-                "linux_x86_64",
-                "osx_aarch64",
-                "osx_x86_64",
-                "windows_x86_64"
-              ],
-              "filename": "charset_normalizer-3.0.1-cp311-cp311-macosx_11_0_arm64.whl",
-              "python_interpreter_target": "@@rules_python~~python~python_3_11_host//:python",
-              "repo": "rules_python_publish_deps_311",
-              "requirement": "charset-normalizer==3.0.1",
-              "sha256": "87701167f2a5c930b403e9756fab1d31d4d4da52856143b609e30a1ce7160f3c",
-              "urls": [
-                "https://files.pythonhosted.org/packages/02/49/78b4c1bc8b1b0e0fc66fb31ce30d8302f10a1412ba75de72c57532f0beb0/charset_normalizer-3.0.1-cp311-cp311-macosx_11_0_arm64.whl"
-              ]
-            }
-          },
-          "rules_python_publish_deps_311_charset_normalizer_cp311_cp311_musllinux_1_1_x86_64_761e8904": {
-            "bzlFile": "@@rules_python~//python/private/pypi:whl_library.bzl",
-            "ruleClassName": "whl_library",
-            "attributes": {
-              "dep_template": "@rules_python_publish_deps//{name}:{target}",
-              "experimental_target_platforms": [
-                "linux_aarch64",
-                "linux_arm",
-                "linux_ppc",
-                "linux_s390x",
-                "linux_x86_64",
-                "osx_aarch64",
-                "osx_x86_64",
-                "windows_x86_64"
-              ],
-              "filename": "charset_normalizer-3.0.1-cp311-cp311-musllinux_1_1_x86_64.whl",
-              "python_interpreter_target": "@@rules_python~~python~python_3_11_host//:python",
-              "repo": "rules_python_publish_deps_311",
-              "requirement": "charset-normalizer==3.0.1",
-              "sha256": "761e8904c07ad053d285670f36dd94e1b6ab7f16ce62b9805c475b7aa1cffde6",
-              "urls": [
-                "https://files.pythonhosted.org/packages/82/49/ab81421d5aa25bc8535896a017c93204cb4051f2a4e72b1ad8f3b594e072/charset_normalizer-3.0.1-cp311-cp311-musllinux_1_1_x86_64.whl"
-              ]
-            }
-          },
-          "rules_python_publish_deps_311_certifi_py3_none_any_4ad3232f": {
-            "bzlFile": "@@rules_python~//python/private/pypi:whl_library.bzl",
-            "ruleClassName": "whl_library",
-            "attributes": {
-              "dep_template": "@rules_python_publish_deps//{name}:{target}",
-              "experimental_target_platforms": [
-                "linux_aarch64",
-                "linux_arm",
-                "linux_ppc",
-                "linux_s390x",
-                "linux_x86_64"
-              ],
-              "filename": "certifi-2022.12.7-py3-none-any.whl",
-              "python_interpreter_target": "@@rules_python~~python~python_3_11_host//:python",
-              "repo": "rules_python_publish_deps_311",
-              "requirement": "certifi==2022.12.7",
-              "sha256": "4ad3232f5e926d6718ec31cfc1fcadfde020920e278684144551c91769c7bc18",
-              "urls": [
-                "https://files.pythonhosted.org/packages/71/4c/3db2b8021bd6f2f0ceb0e088d6b2d49147671f25832fb17970e9b583d742/certifi-2022.12.7-py3-none-any.whl"
-              ]
-            }
-          },
-          "rules_python_publish_deps_311_jeepney_py3_none_any_c0a454ad": {
-            "bzlFile": "@@rules_python~//python/private/pypi:whl_library.bzl",
-            "ruleClassName": "whl_library",
-            "attributes": {
-              "dep_template": "@rules_python_publish_deps//{name}:{target}",
-              "experimental_target_platforms": [
-                "linux_aarch64",
-                "linux_arm",
-                "linux_ppc",
-                "linux_s390x",
-                "linux_x86_64"
-              ],
-              "filename": "jeepney-0.8.0-py3-none-any.whl",
-              "python_interpreter_target": "@@rules_python~~python~python_3_11_host//:python",
-              "repo": "rules_python_publish_deps_311",
-              "requirement": "jeepney==0.8.0",
-              "sha256": "c0a454ad016ca575060802ee4d590dd912e35c122fa04e70306de3d076cce755",
-              "urls": [
-                "https://files.pythonhosted.org/packages/ae/72/2a1e2290f1ab1e06f71f3d0f1646c9e4634e70e1d37491535e19266e8dc9/jeepney-0.8.0-py3-none-any.whl"
-              ]
-            }
-          },
-          "rules_python_publish_deps_311_secretstorage_py3_none_any_f356e662": {
-            "bzlFile": "@@rules_python~//python/private/pypi:whl_library.bzl",
-            "ruleClassName": "whl_library",
-            "attributes": {
-              "dep_template": "@rules_python_publish_deps//{name}:{target}",
-              "experimental_target_platforms": [
-                "linux_aarch64",
-                "linux_arm",
-                "linux_ppc",
-                "linux_s390x",
-                "linux_x86_64"
-              ],
-              "filename": "SecretStorage-3.3.3-py3-none-any.whl",
-              "python_interpreter_target": "@@rules_python~~python~python_3_11_host//:python",
-              "repo": "rules_python_publish_deps_311",
-              "requirement": "secretstorage==3.3.3",
-              "sha256": "f356e6628222568e3af06f2eba8df495efa13b3b63081dafd4f7d9a7b7bc9f99",
-              "urls": [
-                "https://files.pythonhosted.org/packages/54/24/b4293291fa1dd830f353d2cb163295742fa87f179fcc8a20a306a81978b7/SecretStorage-3.3.3-py3-none-any.whl"
-              ]
-            }
-          },
-          "rules_python_publish_deps_311_idna_py3_none_any_90b77e79": {
-            "bzlFile": "@@rules_python~//python/private/pypi:whl_library.bzl",
-            "ruleClassName": "whl_library",
-            "attributes": {
-              "dep_template": "@rules_python_publish_deps//{name}:{target}",
-              "experimental_target_platforms": [
-                "linux_aarch64",
-                "linux_arm",
-                "linux_ppc",
-                "linux_s390x",
-                "linux_x86_64"
-              ],
-              "filename": "idna-3.4-py3-none-any.whl",
-              "python_interpreter_target": "@@rules_python~~python~python_3_11_host//:python",
-              "repo": "rules_python_publish_deps_311",
-              "requirement": "idna==3.4",
-              "sha256": "90b77e79eaa3eba6de819a0c442c0b4ceefc341a7a2ab77d7562bf49f425c5c2",
-              "urls": [
-                "https://files.pythonhosted.org/packages/fc/34/3030de6f1370931b9dbb4dad48f6ab1015ab1d32447850b9fc94e60097be/idna-3.4-py3-none-any.whl"
-              ]
-            }
-          },
-          "rules_python_publish_deps_311_cryptography_cp39_abi3_manylinux_2_28_x86_64_44a64043": {
-            "bzlFile": "@@rules_python~//python/private/pypi:whl_library.bzl",
-            "ruleClassName": "whl_library",
-            "attributes": {
-              "dep_template": "@rules_python_publish_deps//{name}:{target}",
-              "experimental_target_platforms": [
-                "linux_aarch64",
-                "linux_arm",
-                "linux_ppc",
-                "linux_s390x",
-                "linux_x86_64"
-              ],
-              "filename": "cryptography-42.0.4-cp39-abi3-manylinux_2_28_x86_64.whl",
-              "python_interpreter_target": "@@rules_python~~python~python_3_11_host//:python",
-              "repo": "rules_python_publish_deps_311",
-              "requirement": "cryptography==42.0.4",
-              "sha256": "44a64043f743485925d3bcac548d05df0f9bb445c5fcca6681889c7c3ab12764",
-              "urls": [
-                "https://files.pythonhosted.org/packages/7e/45/81f378eb85aab14b229c1032ba3694eff85a3d75b35092c3e71abd2d34f6/cryptography-42.0.4-cp39-abi3-manylinux_2_28_x86_64.whl"
-              ]
-            }
-          },
-          "rules_python_publish_deps_311_urllib3_py2_none_any_75edcdc2": {
-            "bzlFile": "@@rules_python~//python/private/pypi:whl_library.bzl",
-            "ruleClassName": "whl_library",
-            "attributes": {
-              "dep_template": "@rules_python_publish_deps//{name}:{target}",
-              "experimental_target_platforms": [
-                "linux_aarch64",
-                "linux_arm",
-                "linux_ppc",
-                "linux_s390x",
-                "linux_x86_64"
-              ],
-              "filename": "urllib3-1.26.14-py2.py3-none-any.whl",
-              "python_interpreter_target": "@@rules_python~~python~python_3_11_host//:python",
-              "repo": "rules_python_publish_deps_311",
-              "requirement": "urllib3==1.26.14",
-              "sha256": "75edcdc2f7d85b137124a6c3c9fc3933cdeaa12ecb9a6a959f22797a0feca7e1",
-              "urls": [
-                "https://files.pythonhosted.org/packages/fe/ca/466766e20b767ddb9b951202542310cba37ea5f2d792dae7589f1741af58/urllib3-1.26.14-py2.py3-none-any.whl"
-              ]
-            }
-          },
-          "rules_python_publish_deps_311_urllib3_sdist_3e3d753a": {
-            "bzlFile": "@@rules_python~//python/private/pypi:whl_library.bzl",
-            "ruleClassName": "whl_library",
-            "attributes": {
-              "dep_template": "@rules_python_publish_deps//{name}:{target}",
-              "experimental_target_platforms": [
-                "osx_aarch64",
-                "osx_x86_64",
-                "windows_x86_64"
-              ],
-              "filename": "urllib3-1.26.19.tar.gz",
-              "python_interpreter_target": "@@rules_python~~python~python_3_11_host//:python",
-              "repo": "rules_python_publish_deps_311",
-              "requirement": "urllib3==1.26.19",
-              "sha256": "3e3d753a8618b86d7de333b4223005f68720bcd6a7d2bcb9fbd2229ec7c1e429",
-              "urls": [
-                "https://files.pythonhosted.org/packages/c8/93/65e479b023bbc46dab3e092bda6b0005424ea3217d711964ccdede3f9b1b/urllib3-1.26.19.tar.gz"
-              ]
-            }
-          },
-          "rules_python_publish_deps_311_charset_normalizer_py3_none_any_7e189e2e": {
-            "bzlFile": "@@rules_python~//python/private/pypi:whl_library.bzl",
-            "ruleClassName": "whl_library",
-            "attributes": {
-              "dep_template": "@rules_python_publish_deps//{name}:{target}",
-              "experimental_target_platforms": [
-                "linux_aarch64",
-                "linux_arm",
-                "linux_ppc",
-                "linux_s390x",
-                "linux_x86_64",
-                "osx_aarch64",
-                "osx_x86_64",
-                "windows_x86_64"
-              ],
-              "filename": "charset_normalizer-3.0.1-py3-none-any.whl",
-              "python_interpreter_target": "@@rules_python~~python~python_3_11_host//:python",
-              "repo": "rules_python_publish_deps_311",
-              "requirement": "charset-normalizer==3.0.1",
-              "sha256": "7e189e2e1d3ed2f4aebabd2d5b0f931e883676e51c7624826e0a4e5fe8a0bf24",
-              "urls": [
-                "https://files.pythonhosted.org/packages/68/2b/02e9d6a98ddb73fa238d559a9edcc30b247b8dc4ee848b6184c936e99dc0/charset_normalizer-3.0.1-py3-none-any.whl"
-              ]
-            }
-          },
-          "rules_python_publish_deps_311_twine_sdist_9e102ef5": {
-            "bzlFile": "@@rules_python~//python/private/pypi:whl_library.bzl",
-            "ruleClassName": "whl_library",
-            "attributes": {
-              "dep_template": "@rules_python_publish_deps//{name}:{target}",
-              "experimental_target_platforms": [
-                "linux_aarch64",
-                "linux_arm",
-                "linux_ppc",
-                "linux_s390x",
-                "linux_x86_64",
-                "osx_aarch64",
-                "osx_x86_64",
-                "windows_x86_64"
-              ],
-              "filename": "twine-4.0.2.tar.gz",
-              "python_interpreter_target": "@@rules_python~~python~python_3_11_host//:python",
-              "repo": "rules_python_publish_deps_311",
-              "requirement": "twine==4.0.2",
-              "sha256": "9e102ef5fdd5a20661eb88fad46338806c3bd32cf1db729603fe3697b1bc83c8",
-              "urls": [
-                "https://files.pythonhosted.org/packages/b7/1a/a7884359429d801cd63c2c5512ad0a337a509994b0e42d9696d4778d71f6/twine-4.0.2.tar.gz"
-              ]
-            }
-          },
-          "rules_python_publish_deps_311_pywin32_ctypes_py2_none_any_9dc2d991": {
-            "bzlFile": "@@rules_python~//python/private/pypi:whl_library.bzl",
-            "ruleClassName": "whl_library",
-            "attributes": {
-              "dep_template": "@rules_python_publish_deps//{name}:{target}",
-              "experimental_target_platforms": [
-                "windows_x86_64"
-              ],
-              "filename": "pywin32_ctypes-0.2.0-py2.py3-none-any.whl",
-              "python_interpreter_target": "@@rules_python~~python~python_3_11_host//:python",
-              "repo": "rules_python_publish_deps_311",
-              "requirement": "pywin32-ctypes==0.2.0",
-              "sha256": "9dc2d991b3479cc2df15930958b674a48a227d5361d413827a4cfd0b5876fc98",
-              "urls": [
-                "https://files.pythonhosted.org/packages/9e/4b/3ab2720f1fa4b4bc924ef1932b842edf10007e4547ea8157b0b9fc78599a/pywin32_ctypes-0.2.0-py2.py3-none-any.whl"
-              ]
-            }
-          },
-          "rules_python_publish_deps_311_pkginfo_py3_none_any_4b7a555a": {
-            "bzlFile": "@@rules_python~//python/private/pypi:whl_library.bzl",
-            "ruleClassName": "whl_library",
-            "attributes": {
-              "dep_template": "@rules_python_publish_deps//{name}:{target}",
-              "experimental_target_platforms": [
-                "linux_aarch64",
-                "linux_arm",
-                "linux_ppc",
-                "linux_s390x",
-                "linux_x86_64",
-                "osx_aarch64",
-                "osx_x86_64",
-                "windows_x86_64"
-              ],
-              "filename": "pkginfo-1.9.6-py3-none-any.whl",
-              "python_interpreter_target": "@@rules_python~~python~python_3_11_host//:python",
-              "repo": "rules_python_publish_deps_311",
-              "requirement": "pkginfo==1.9.6",
-              "sha256": "4b7a555a6d5a22169fcc9cf7bfd78d296b0361adad412a346c1226849af5e546",
-              "urls": [
-                "https://files.pythonhosted.org/packages/b3/f2/6e95c86a23a30fa205ea6303a524b20cbae27fbee69216377e3d95266406/pkginfo-1.9.6-py3-none-any.whl"
-              ]
-            }
-          },
-          "rules_python_publish_deps_311_cffi_cp311_cp311_musllinux_1_1_x86_64_cc4d65ae": {
-            "bzlFile": "@@rules_python~//python/private/pypi:whl_library.bzl",
-            "ruleClassName": "whl_library",
-            "attributes": {
-              "dep_template": "@rules_python_publish_deps//{name}:{target}",
-              "experimental_target_platforms": [
-                "linux_aarch64",
-                "linux_arm",
-                "linux_ppc",
-                "linux_s390x",
-                "linux_x86_64"
-              ],
-              "filename": "cffi-1.15.1-cp311-cp311-musllinux_1_1_x86_64.whl",
-              "python_interpreter_target": "@@rules_python~~python~python_3_11_host//:python",
-              "repo": "rules_python_publish_deps_311",
-              "requirement": "cffi==1.15.1",
-              "sha256": "cc4d65aeeaa04136a12677d3dd0b1c0c94dc43abac5860ab33cceb42b801c1e8",
-              "urls": [
-                "https://files.pythonhosted.org/packages/d3/56/3e94aa719ae96eeda8b68b3ec6e347e0a23168c6841dc276ccdcdadc9f32/cffi-1.15.1-cp311-cp311-musllinux_1_1_x86_64.whl"
-              ]
-            }
-          },
-          "rules_python_publish_deps_311_cryptography_sdist_831a4b37": {
-            "bzlFile": "@@rules_python~//python/private/pypi:whl_library.bzl",
-            "ruleClassName": "whl_library",
-            "attributes": {
-              "dep_template": "@rules_python_publish_deps//{name}:{target}",
-              "experimental_target_platforms": [
-                "linux_aarch64",
-                "linux_arm",
-                "linux_ppc",
-                "linux_s390x",
-                "linux_x86_64"
-              ],
-              "filename": "cryptography-42.0.4.tar.gz",
-              "python_interpreter_target": "@@rules_python~~python~python_3_11_host//:python",
-              "repo": "rules_python_publish_deps_311",
-              "requirement": "cryptography==42.0.4",
-              "sha256": "831a4b37accef30cccd34fcb916a5d7b5be3cbbe27268a02832c3e450aea39cb",
-              "urls": [
-                "https://files.pythonhosted.org/packages/81/d8/214d25515bf6034dce99aba22eeb47443b14c82160114e3d3f33067c6d3b/cryptography-42.0.4.tar.gz"
-              ]
-            }
-          },
-          "rules_python_publish_deps_311_mdurl_py3_none_any_84008a41": {
-            "bzlFile": "@@rules_python~//python/private/pypi:whl_library.bzl",
-            "ruleClassName": "whl_library",
-            "attributes": {
-              "dep_template": "@rules_python_publish_deps//{name}:{target}",
-              "experimental_target_platforms": [
-                "linux_aarch64",
-                "linux_arm",
-                "linux_ppc",
-                "linux_s390x",
-                "linux_x86_64",
-                "osx_aarch64",
-                "osx_x86_64",
-                "windows_x86_64"
-              ],
-              "filename": "mdurl-0.1.2-py3-none-any.whl",
-              "python_interpreter_target": "@@rules_python~~python~python_3_11_host//:python",
-              "repo": "rules_python_publish_deps_311",
-              "requirement": "mdurl==0.1.2",
-              "sha256": "84008a41e51615a49fc9966191ff91509e3c40b939176e643fd50a5c2196b8f8",
-              "urls": [
-                "https://files.pythonhosted.org/packages/b3/38/89ba8ad64ae25be8de66a6d463314cf1eb366222074cfda9ee839c56a4b4/mdurl-0.1.2-py3-none-any.whl"
-              ]
-            }
-          },
-          "rules_python_publish_deps_311_cryptography_cp39_abi3_musllinux_1_2_x86_64_ce8613be": {
-            "bzlFile": "@@rules_python~//python/private/pypi:whl_library.bzl",
-            "ruleClassName": "whl_library",
-            "attributes": {
-              "dep_template": "@rules_python_publish_deps//{name}:{target}",
-              "experimental_target_platforms": [
-                "linux_aarch64",
-                "linux_arm",
-                "linux_ppc",
-                "linux_s390x",
-                "linux_x86_64"
-              ],
-              "filename": "cryptography-42.0.4-cp39-abi3-musllinux_1_2_x86_64.whl",
-              "python_interpreter_target": "@@rules_python~~python~python_3_11_host//:python",
-              "repo": "rules_python_publish_deps_311",
-              "requirement": "cryptography==42.0.4",
-              "sha256": "ce8613beaffc7c14f091497346ef117c1798c202b01153a8cc7b8e2ebaaf41c0",
-              "urls": [
-                "https://files.pythonhosted.org/packages/a2/8e/dac70232d4231c53448e29aa4b768cf82d891fcfd6e0caa7ace242da8c9b/cryptography-42.0.4-cp39-abi3-musllinux_1_2_x86_64.whl"
-              ]
-            }
-          },
-          "rules_python_publish_deps_311_more_itertools_py3_none_any_250e83d7": {
-            "bzlFile": "@@rules_python~//python/private/pypi:whl_library.bzl",
-            "ruleClassName": "whl_library",
-            "attributes": {
-              "dep_template": "@rules_python_publish_deps//{name}:{target}",
-              "experimental_target_platforms": [
-                "linux_aarch64",
-                "linux_arm",
-                "linux_ppc",
-                "linux_s390x",
-                "linux_x86_64",
-                "osx_aarch64",
-                "osx_x86_64",
-                "windows_x86_64"
-              ],
-              "filename": "more_itertools-9.0.0-py3-none-any.whl",
-              "python_interpreter_target": "@@rules_python~~python~python_3_11_host//:python",
-              "repo": "rules_python_publish_deps_311",
-              "requirement": "more-itertools==9.0.0",
-              "sha256": "250e83d7e81d0c87ca6bd942e6aeab8cc9daa6096d12c5308f3f92fa5e5c1f41",
-              "urls": [
-                "https://files.pythonhosted.org/packages/5d/87/1ec3fcc09d2c04b977eabf8a1083222f82eaa2f46d5a4f85f403bf8e7b30/more_itertools-9.0.0-py3-none-any.whl"
-              ]
-            }
-          },
-          "rules_python_publish_deps_311_mdurl_sdist_bb413d29": {
-            "bzlFile": "@@rules_python~//python/private/pypi:whl_library.bzl",
-            "ruleClassName": "whl_library",
-            "attributes": {
-              "dep_template": "@rules_python_publish_deps//{name}:{target}",
-              "experimental_target_platforms": [
-                "linux_aarch64",
-                "linux_arm",
-                "linux_ppc",
-                "linux_s390x",
-                "linux_x86_64",
-                "osx_aarch64",
-                "osx_x86_64",
-                "windows_x86_64"
-              ],
-              "filename": "mdurl-0.1.2.tar.gz",
-              "python_interpreter_target": "@@rules_python~~python~python_3_11_host//:python",
-              "repo": "rules_python_publish_deps_311",
-              "requirement": "mdurl==0.1.2",
-              "sha256": "bb413d29f5eea38f31dd4754dd7377d4465116fb207585f97bf925588687c1ba",
-              "urls": [
-                "https://files.pythonhosted.org/packages/d6/54/cfe61301667036ec958cb99bd3efefba235e65cdeb9c84d24a8293ba1d90/mdurl-0.1.2.tar.gz"
-              ]
-            }
-          },
-          "rules_python_publish_deps_311_keyring_sdist_ba2e15a9": {
-            "bzlFile": "@@rules_python~//python/private/pypi:whl_library.bzl",
-            "ruleClassName": "whl_library",
-            "attributes": {
-              "dep_template": "@rules_python_publish_deps//{name}:{target}",
-              "experimental_target_platforms": [
-                "linux_aarch64",
-                "linux_arm",
-                "linux_ppc",
-                "linux_s390x",
-                "linux_x86_64",
-                "osx_aarch64",
-                "osx_x86_64",
-                "windows_x86_64"
-              ],
-              "filename": "keyring-23.13.1.tar.gz",
-              "python_interpreter_target": "@@rules_python~~python~python_3_11_host//:python",
-              "repo": "rules_python_publish_deps_311",
-              "requirement": "keyring==23.13.1",
-              "sha256": "ba2e15a9b35e21908d0aaf4e0a47acc52d6ae33444df0da2b49d41a46ef6d678",
-              "urls": [
-                "https://files.pythonhosted.org/packages/55/fe/282f4c205add8e8bb3a1635cbbac59d6def2e0891b145aa553a0e40dd2d0/keyring-23.13.1.tar.gz"
-              ]
-            }
-          },
-          "rules_python_publish_deps_311_rfc3986_sdist_97aacf9d": {
-            "bzlFile": "@@rules_python~//python/private/pypi:whl_library.bzl",
-            "ruleClassName": "whl_library",
-            "attributes": {
-              "dep_template": "@rules_python_publish_deps//{name}:{target}",
-              "experimental_target_platforms": [
-                "linux_aarch64",
-                "linux_arm",
-                "linux_ppc",
-                "linux_s390x",
-                "linux_x86_64",
-                "osx_aarch64",
-                "osx_x86_64",
-                "windows_x86_64"
-              ],
-              "filename": "rfc3986-2.0.0.tar.gz",
-              "python_interpreter_target": "@@rules_python~~python~python_3_11_host//:python",
-              "repo": "rules_python_publish_deps_311",
-              "requirement": "rfc3986==2.0.0",
-              "sha256": "97aacf9dbd4bfd829baad6e6309fa6573aaf1be3f6fa735c8ab05e46cecb261c",
-              "urls": [
-                "https://files.pythonhosted.org/packages/85/40/1520d68bfa07ab5a6f065a186815fb6610c86fe957bc065754e47f7b0840/rfc3986-2.0.0.tar.gz"
-              ]
-            }
-          },
-          "rules_python_publish_deps_311_six_py2_none_any_8abb2f1d": {
-            "bzlFile": "@@rules_python~//python/private/pypi:whl_library.bzl",
-            "ruleClassName": "whl_library",
-            "attributes": {
-              "dep_template": "@rules_python_publish_deps//{name}:{target}",
-              "experimental_target_platforms": [
-                "linux_aarch64",
-                "linux_arm",
-                "linux_ppc",
-                "linux_s390x",
-                "linux_x86_64",
-                "osx_aarch64",
-                "osx_x86_64",
-                "windows_x86_64"
-              ],
-              "filename": "six-1.16.0-py2.py3-none-any.whl",
-              "python_interpreter_target": "@@rules_python~~python~python_3_11_host//:python",
-              "repo": "rules_python_publish_deps_311",
-              "requirement": "six==1.16.0",
-              "sha256": "8abb2f1d86890a2dfb989f9a77cfcfd3e47c2a354b01111771326f8aa26e0254",
-              "urls": [
-                "https://files.pythonhosted.org/packages/d9/5a/e7c31adbe875f2abbb91bd84cf2dc52d792b5a01506781dbcf25c91daf11/six-1.16.0-py2.py3-none-any.whl"
-              ]
-            }
-          },
-          "rules_python_publish_deps_311_cryptography_cp39_abi3_manylinux_2_28_aarch64_1df6fcbf": {
-            "bzlFile": "@@rules_python~//python/private/pypi:whl_library.bzl",
-            "ruleClassName": "whl_library",
-            "attributes": {
-              "dep_template": "@rules_python_publish_deps//{name}:{target}",
-              "experimental_target_platforms": [
-                "linux_aarch64",
-                "linux_arm",
-                "linux_ppc",
-                "linux_s390x",
-                "linux_x86_64"
-              ],
-              "filename": "cryptography-42.0.4-cp39-abi3-manylinux_2_28_aarch64.whl",
-              "python_interpreter_target": "@@rules_python~~python~python_3_11_host//:python",
-              "repo": "rules_python_publish_deps_311",
-              "requirement": "cryptography==42.0.4",
-              "sha256": "1df6fcbf60560d2113b5ed90f072dc0b108d64750d4cbd46a21ec882c7aefce9",
-              "urls": [
-                "https://files.pythonhosted.org/packages/4c/e1/18056b2c0e4ba031ea6b9d660bc2bdf491f7ef64ab7ef1a803a03a8b8d26/cryptography-42.0.4-cp39-abi3-manylinux_2_28_aarch64.whl"
-              ]
-            }
-          },
-          "rules_python_publish_deps_311_charset_normalizer_cp311_cp311_manylinux_2_17_aarch64_14e76c0f": {
-            "bzlFile": "@@rules_python~//python/private/pypi:whl_library.bzl",
-            "ruleClassName": "whl_library",
-            "attributes": {
-              "dep_template": "@rules_python_publish_deps//{name}:{target}",
-              "experimental_target_platforms": [
-                "linux_aarch64",
-                "linux_arm",
-                "linux_ppc",
-                "linux_s390x",
-                "linux_x86_64",
-                "osx_aarch64",
-                "osx_x86_64",
-                "windows_x86_64"
-              ],
-              "filename": "charset_normalizer-3.0.1-cp311-cp311-manylinux_2_17_aarch64.manylinux2014_aarch64.whl",
-              "python_interpreter_target": "@@rules_python~~python~python_3_11_host//:python",
-              "repo": "rules_python_publish_deps_311",
-              "requirement": "charset-normalizer==3.0.1",
-              "sha256": "14e76c0f23218b8f46c4d87018ca2e441535aed3632ca134b10239dfb6dadd6b",
-              "urls": [
-                "https://files.pythonhosted.org/packages/c0/4d/6b82099e3f25a9ed87431e2f51156c14f3a9ce8fad73880a3856cd95f1d5/charset_normalizer-3.0.1-cp311-cp311-manylinux_2_17_aarch64.manylinux2014_aarch64.whl"
-              ]
-            }
-          },
-          "rules_python_publish_deps_311_readme_renderer_sdist_cd653186": {
-            "bzlFile": "@@rules_python~//python/private/pypi:whl_library.bzl",
-            "ruleClassName": "whl_library",
-            "attributes": {
-              "dep_template": "@rules_python_publish_deps//{name}:{target}",
-              "experimental_target_platforms": [
-                "linux_aarch64",
-                "linux_arm",
-                "linux_ppc",
-                "linux_s390x",
-                "linux_x86_64",
-                "osx_aarch64",
-                "osx_x86_64",
-                "windows_x86_64"
-              ],
-              "filename": "readme_renderer-37.3.tar.gz",
-              "python_interpreter_target": "@@rules_python~~python~python_3_11_host//:python",
-              "repo": "rules_python_publish_deps_311",
-              "requirement": "readme-renderer==37.3",
-              "sha256": "cd653186dfc73055656f090f227f5cb22a046d7f71a841dfa305f55c9a513273",
-              "urls": [
-                "https://files.pythonhosted.org/packages/81/c3/d20152fcd1986117b898f66928938f329d0c91ddc47f081c58e64e0f51dc/readme_renderer-37.3.tar.gz"
-              ]
-            }
-          },
-          "rules_python_publish_deps_311_markdown_it_py_py3_none_any_93de681e": {
-            "bzlFile": "@@rules_python~//python/private/pypi:whl_library.bzl",
-            "ruleClassName": "whl_library",
-            "attributes": {
-              "dep_template": "@rules_python_publish_deps//{name}:{target}",
-              "experimental_target_platforms": [
-                "linux_aarch64",
-                "linux_arm",
-                "linux_ppc",
-                "linux_s390x",
-                "linux_x86_64",
-                "osx_aarch64",
-                "osx_x86_64",
-                "windows_x86_64"
-              ],
-              "filename": "markdown_it_py-2.1.0-py3-none-any.whl",
-              "python_interpreter_target": "@@rules_python~~python~python_3_11_host//:python",
-              "repo": "rules_python_publish_deps_311",
-              "requirement": "markdown-it-py==2.1.0",
-              "sha256": "93de681e5c021a432c63147656fe21790bc01231e0cd2da73626f1aa3ac0fe27",
-              "urls": [
-                "https://files.pythonhosted.org/packages/f9/3f/ecd1b708973b9a3e4574b43cffc1ce8eb98696da34f1a1c44a68c3c0d737/markdown_it_py-2.1.0-py3-none-any.whl"
-              ]
-            }
-          },
-          "rules_python_publish_deps_311_six_sdist_1e61c374": {
-            "bzlFile": "@@rules_python~//python/private/pypi:whl_library.bzl",
-            "ruleClassName": "whl_library",
-            "attributes": {
-              "dep_template": "@rules_python_publish_deps//{name}:{target}",
-              "experimental_target_platforms": [
-                "linux_aarch64",
-                "linux_arm",
-                "linux_ppc",
-                "linux_s390x",
-                "linux_x86_64",
-                "osx_aarch64",
-                "osx_x86_64",
-                "windows_x86_64"
-              ],
-              "filename": "six-1.16.0.tar.gz",
-              "python_interpreter_target": "@@rules_python~~python~python_3_11_host//:python",
-              "repo": "rules_python_publish_deps_311",
-              "requirement": "six==1.16.0",
-              "sha256": "1e61c37477a1626458e36f7b1d82aa5c9b094fa4802892072e49de9c60c4c926",
-              "urls": [
-                "https://files.pythonhosted.org/packages/71/39/171f1c67cd00715f190ba0b100d606d440a28c93c7714febeca8b79af85e/six-1.16.0.tar.gz"
-              ]
-            }
-          },
-          "rules_python_publish_deps_311_twine_py3_none_any_929bc3c2": {
-            "bzlFile": "@@rules_python~//python/private/pypi:whl_library.bzl",
-            "ruleClassName": "whl_library",
-            "attributes": {
-              "dep_template": "@rules_python_publish_deps//{name}:{target}",
-              "experimental_target_platforms": [
-                "linux_aarch64",
-                "linux_arm",
-                "linux_ppc",
-                "linux_s390x",
-                "linux_x86_64",
-                "osx_aarch64",
-                "osx_x86_64",
-                "windows_x86_64"
-              ],
-              "filename": "twine-4.0.2-py3-none-any.whl",
-              "python_interpreter_target": "@@rules_python~~python~python_3_11_host//:python",
-              "repo": "rules_python_publish_deps_311",
-              "requirement": "twine==4.0.2",
-              "sha256": "929bc3c280033347a00f847236564d1c52a3e61b1ac2516c97c48f3ceab756d8",
-              "urls": [
-                "https://files.pythonhosted.org/packages/3a/38/a3f27a9e8ce45523d7d1e28c09e9085b61a98dab15d35ec086f36a44b37c/twine-4.0.2-py3-none-any.whl"
-              ]
-            }
-          },
-          "rules_python_publish_deps_311_webencodings_sdist_b36a1c24": {
-            "bzlFile": "@@rules_python~//python/private/pypi:whl_library.bzl",
-            "ruleClassName": "whl_library",
-            "attributes": {
-              "dep_template": "@rules_python_publish_deps//{name}:{target}",
-              "experimental_target_platforms": [
-                "linux_aarch64",
-                "linux_arm",
-                "linux_ppc",
-                "linux_s390x",
-                "linux_x86_64",
-                "osx_aarch64",
-                "osx_x86_64",
-                "windows_x86_64"
-              ],
-              "filename": "webencodings-0.5.1.tar.gz",
-              "python_interpreter_target": "@@rules_python~~python~python_3_11_host//:python",
-              "repo": "rules_python_publish_deps_311",
-              "requirement": "webencodings==0.5.1",
-              "sha256": "b36a1c245f2d304965eb4e0a82848379241dc04b865afcc4aab16748587e1923",
-              "urls": [
-                "https://files.pythonhosted.org/packages/0b/02/ae6ceac1baeda530866a85075641cec12989bd8d31af6d5ab4a3e8c92f47/webencodings-0.5.1.tar.gz"
-              ]
-            }
-          },
-          "rules_python_publish_deps_311_charset_normalizer_cp311_cp311_musllinux_1_1_s390x_4a8fcf28": {
-            "bzlFile": "@@rules_python~//python/private/pypi:whl_library.bzl",
-            "ruleClassName": "whl_library",
-            "attributes": {
-              "dep_template": "@rules_python_publish_deps//{name}:{target}",
-              "experimental_target_platforms": [
-                "linux_aarch64",
-                "linux_arm",
-                "linux_ppc",
-                "linux_s390x",
-                "linux_x86_64",
-                "osx_aarch64",
-                "osx_x86_64",
-                "windows_x86_64"
-              ],
-              "filename": "charset_normalizer-3.0.1-cp311-cp311-musllinux_1_1_s390x.whl",
-              "python_interpreter_target": "@@rules_python~~python~python_3_11_host//:python",
-              "repo": "rules_python_publish_deps_311",
-              "requirement": "charset-normalizer==3.0.1",
-              "sha256": "4a8fcf28c05c1f6d7e177a9a46a1c52798bfe2ad80681d275b10dcf317deaf0b",
-              "urls": [
-                "https://files.pythonhosted.org/packages/80/54/183163f9910936e57a60ee618f4f5cc91c2f8333ee2d4ebc6c50f6c8684d/charset_normalizer-3.0.1-cp311-cp311-musllinux_1_1_s390x.whl"
-              ]
-            }
-          },
-          "rules_python_publish_deps_311_markdown_it_py_sdist_cf7e59fe": {
-            "bzlFile": "@@rules_python~//python/private/pypi:whl_library.bzl",
-            "ruleClassName": "whl_library",
-            "attributes": {
-              "dep_template": "@rules_python_publish_deps//{name}:{target}",
-              "experimental_target_platforms": [
-                "linux_aarch64",
-                "linux_arm",
-                "linux_ppc",
-                "linux_s390x",
-                "linux_x86_64",
-                "osx_aarch64",
-                "osx_x86_64",
-                "windows_x86_64"
-              ],
-              "filename": "markdown-it-py-2.1.0.tar.gz",
-              "python_interpreter_target": "@@rules_python~~python~python_3_11_host//:python",
-              "repo": "rules_python_publish_deps_311",
-              "requirement": "markdown-it-py==2.1.0",
-              "sha256": "cf7e59fed14b5ae17c0006eff14a2d9a00ed5f3a846148153899a0224e2c07da",
-              "urls": [
-                "https://files.pythonhosted.org/packages/33/e9/ac8a93e9eda3891ecdfecf5e01c060bbd2c44d4e3e77efc83b9c7ce9db32/markdown-it-py-2.1.0.tar.gz"
-              ]
-            }
-          },
-          "rules_python_publish_deps_311_urllib3_py2_none_any_37a03444": {
-            "bzlFile": "@@rules_python~//python/private/pypi:whl_library.bzl",
-            "ruleClassName": "whl_library",
-            "attributes": {
-              "dep_template": "@rules_python_publish_deps//{name}:{target}",
-              "experimental_target_platforms": [
-                "osx_aarch64",
-                "osx_x86_64",
-                "windows_x86_64"
-              ],
-              "filename": "urllib3-1.26.19-py2.py3-none-any.whl",
-              "python_interpreter_target": "@@rules_python~~python~python_3_11_host//:python",
-              "repo": "rules_python_publish_deps_311",
-              "requirement": "urllib3==1.26.19",
-              "sha256": "37a0344459b199fce0e80b0d3569837ec6b6937435c5244e7fd73fa6006830f3",
-              "urls": [
-                "https://files.pythonhosted.org/packages/ae/6a/99eaaeae8becaa17a29aeb334a18e5d582d873b6f084c11f02581b8d7f7f/urllib3-1.26.19-py2.py3-none-any.whl"
-              ]
-            }
-          },
-          "rules_python_publish_deps_311_charset_normalizer_cp311_cp311_manylinux_2_17_x86_64_79909e27": {
-            "bzlFile": "@@rules_python~//python/private/pypi:whl_library.bzl",
-            "ruleClassName": "whl_library",
-            "attributes": {
-              "dep_template": "@rules_python_publish_deps//{name}:{target}",
-              "experimental_target_platforms": [
-                "linux_aarch64",
-                "linux_arm",
-                "linux_ppc",
-                "linux_s390x",
-                "linux_x86_64",
-                "osx_aarch64",
-                "osx_x86_64",
-                "windows_x86_64"
-              ],
-              "filename": "charset_normalizer-3.0.1-cp311-cp311-manylinux_2_17_x86_64.manylinux2014_x86_64.whl",
-              "python_interpreter_target": "@@rules_python~~python~python_3_11_host//:python",
-              "repo": "rules_python_publish_deps_311",
-              "requirement": "charset-normalizer==3.0.1",
-              "sha256": "79909e27e8e4fcc9db4addea88aa63f6423ebb171db091fb4373e3312cb6d603",
-              "urls": [
-                "https://files.pythonhosted.org/packages/d9/7a/60d45c9453212b30eebbf8b5cddbdef330eebddfcf335bce7920c43fb72e/charset_normalizer-3.0.1-cp311-cp311-manylinux_2_17_x86_64.manylinux2014_x86_64.whl"
-              ]
-            }
-          },
-          "rules_python_publish_deps_311_idna_sdist_814f528e": {
-            "bzlFile": "@@rules_python~//python/private/pypi:whl_library.bzl",
-            "ruleClassName": "whl_library",
-            "attributes": {
-              "dep_template": "@rules_python_publish_deps//{name}:{target}",
-              "experimental_target_platforms": [
-                "linux_aarch64",
-                "linux_arm",
-                "linux_ppc",
-                "linux_s390x",
-                "linux_x86_64"
-              ],
-              "filename": "idna-3.4.tar.gz",
-              "python_interpreter_target": "@@rules_python~~python~python_3_11_host//:python",
-              "repo": "rules_python_publish_deps_311",
-              "requirement": "idna==3.4",
-              "sha256": "814f528e8dead7d329833b91c5faa87d60bf71824cd12a7530b5526063d02cb4",
-              "urls": [
-                "https://files.pythonhosted.org/packages/8b/e1/43beb3d38dba6cb420cefa297822eac205a277ab43e5ba5d5c46faf96438/idna-3.4.tar.gz"
-              ]
-            }
-          },
-          "rules_python_publish_deps_311_jaraco_classes_py3_none_any_2353de32": {
-            "bzlFile": "@@rules_python~//python/private/pypi:whl_library.bzl",
-            "ruleClassName": "whl_library",
-            "attributes": {
-              "dep_template": "@rules_python_publish_deps//{name}:{target}",
-              "experimental_target_platforms": [
-                "linux_aarch64",
-                "linux_arm",
-                "linux_ppc",
-                "linux_s390x",
-                "linux_x86_64",
-                "osx_aarch64",
-                "osx_x86_64",
-                "windows_x86_64"
-              ],
-              "filename": "jaraco.classes-3.2.3-py3-none-any.whl",
-              "python_interpreter_target": "@@rules_python~~python~python_3_11_host//:python",
-              "repo": "rules_python_publish_deps_311",
-              "requirement": "jaraco-classes==3.2.3",
-              "sha256": "2353de3288bc6b82120752201c6b1c1a14b058267fa424ed5ce5984e3b922158",
-              "urls": [
-                "https://files.pythonhosted.org/packages/60/28/220d3ae0829171c11e50dded4355d17824d60895285631d7eb9dee0ab5e5/jaraco.classes-3.2.3-py3-none-any.whl"
-              ]
-            }
-          },
-          "rules_python_publish_deps_311_pycparser_py2_none_any_8ee45429": {
-            "bzlFile": "@@rules_python~//python/private/pypi:whl_library.bzl",
-            "ruleClassName": "whl_library",
-            "attributes": {
-              "dep_template": "@rules_python_publish_deps//{name}:{target}",
-              "experimental_target_platforms": [
-                "linux_aarch64",
-                "linux_arm",
-                "linux_ppc",
-                "linux_s390x",
-                "linux_x86_64"
-              ],
-              "filename": "pycparser-2.21-py2.py3-none-any.whl",
-              "python_interpreter_target": "@@rules_python~~python~python_3_11_host//:python",
-              "repo": "rules_python_publish_deps_311",
-              "requirement": "pycparser==2.21",
-              "sha256": "8ee45429555515e1f6b185e78100aea234072576aa43ab53aefcae078162fca9",
-              "urls": [
-                "https://files.pythonhosted.org/packages/62/d5/5f610ebe421e85889f2e55e33b7f9a6795bd982198517d912eb1c76e1a53/pycparser-2.21-py2.py3-none-any.whl"
-              ]
-            }
-          },
-          "rules_python_publish_deps_311_rich_sdist_f1a00cdd": {
-            "bzlFile": "@@rules_python~//python/private/pypi:whl_library.bzl",
-            "ruleClassName": "whl_library",
-            "attributes": {
-              "dep_template": "@rules_python_publish_deps//{name}:{target}",
-              "experimental_target_platforms": [
-                "linux_aarch64",
-                "linux_arm",
-                "linux_ppc",
-                "linux_s390x",
-                "linux_x86_64",
-                "osx_aarch64",
-                "osx_x86_64",
-                "windows_x86_64"
-              ],
-              "filename": "rich-13.2.0.tar.gz",
-              "python_interpreter_target": "@@rules_python~~python~python_3_11_host//:python",
-              "repo": "rules_python_publish_deps_311",
-              "requirement": "rich==13.2.0",
-              "sha256": "f1a00cdd3eebf999a15d85ec498bfe0b1a77efe9b34f645768a54132ef444ac5",
-              "urls": [
-                "https://files.pythonhosted.org/packages/9e/5e/c3dc3ea32e2c14bfe46e48de954dd175bff76bcc549dd300acb9689521ae/rich-13.2.0.tar.gz"
-              ]
-            }
-          },
-          "rules_python_publish_deps_311_pywin32_ctypes_sdist_24ffc3b3": {
-            "bzlFile": "@@rules_python~//python/private/pypi:whl_library.bzl",
-            "ruleClassName": "whl_library",
-            "attributes": {
-              "dep_template": "@rules_python_publish_deps//{name}:{target}",
-              "experimental_target_platforms": [
-                "windows_x86_64"
-              ],
-              "filename": "pywin32-ctypes-0.2.0.tar.gz",
-              "python_interpreter_target": "@@rules_python~~python~python_3_11_host//:python",
-              "repo": "rules_python_publish_deps_311",
-              "requirement": "pywin32-ctypes==0.2.0",
-              "sha256": "24ffc3b341d457d48e8922352130cf2644024a4ff09762a2261fd34c36ee5942",
-              "urls": [
-                "https://files.pythonhosted.org/packages/7a/7d/0dbc4c99379452a819b0fb075a0ffbb98611df6b6d59f54db67367af5bc0/pywin32-ctypes-0.2.0.tar.gz"
-              ]
-            }
-          },
-          "rules_python_publish_deps_311_pkginfo_sdist_8fd5896e": {
-            "bzlFile": "@@rules_python~//python/private/pypi:whl_library.bzl",
-            "ruleClassName": "whl_library",
-            "attributes": {
-              "dep_template": "@rules_python_publish_deps//{name}:{target}",
-              "experimental_target_platforms": [
-                "linux_aarch64",
-                "linux_arm",
-                "linux_ppc",
-                "linux_s390x",
-                "linux_x86_64",
-                "osx_aarch64",
-                "osx_x86_64",
-                "windows_x86_64"
-              ],
-              "filename": "pkginfo-1.9.6.tar.gz",
-              "python_interpreter_target": "@@rules_python~~python~python_3_11_host//:python",
-              "repo": "rules_python_publish_deps_311",
-              "requirement": "pkginfo==1.9.6",
-              "sha256": "8fd5896e8718a4372f0ea9cc9d96f6417c9b986e23a4d116dda26b62cc29d046",
-              "urls": [
-                "https://files.pythonhosted.org/packages/b4/1c/89b38e431c20d6b2389ed8b3926c2ab72f58944733ba029354c6d9f69129/pkginfo-1.9.6.tar.gz"
-              ]
-            }
-          },
-          "rules_python_publish_deps_311_pygments_sdist_b3ed06a9": {
-            "bzlFile": "@@rules_python~//python/private/pypi:whl_library.bzl",
-            "ruleClassName": "whl_library",
-            "attributes": {
-              "dep_template": "@rules_python_publish_deps//{name}:{target}",
-              "experimental_target_platforms": [
-                "linux_aarch64",
-                "linux_arm",
-                "linux_ppc",
-                "linux_s390x",
-                "linux_x86_64",
-                "osx_aarch64",
-                "osx_x86_64",
-                "windows_x86_64"
-              ],
-              "filename": "Pygments-2.14.0.tar.gz",
-              "python_interpreter_target": "@@rules_python~~python~python_3_11_host//:python",
-              "repo": "rules_python_publish_deps_311",
-              "requirement": "pygments==2.14.0",
-              "sha256": "b3ed06a9e8ac9a9aae5a6f5dbe78a8a58655d17b43b93c078f094ddc476ae297",
-              "urls": [
-                "https://files.pythonhosted.org/packages/da/6a/c427c06913204e24de28de5300d3f0e809933f376e0b7df95194b2bb3f71/Pygments-2.14.0.tar.gz"
-              ]
-            }
-          },
-          "rules_python_publish_deps_311_certifi_py3_none_any_92d60375": {
-            "bzlFile": "@@rules_python~//python/private/pypi:whl_library.bzl",
-            "ruleClassName": "whl_library",
-            "attributes": {
-              "dep_template": "@rules_python_publish_deps//{name}:{target}",
-              "experimental_target_platforms": [
-                "osx_aarch64",
-                "osx_x86_64",
-                "windows_x86_64"
-              ],
-              "filename": "certifi-2023.7.22-py3-none-any.whl",
-              "python_interpreter_target": "@@rules_python~~python~python_3_11_host//:python",
-              "repo": "rules_python_publish_deps_311",
-              "requirement": "certifi==2023.7.22",
-              "sha256": "92d6037539857d8206b8f6ae472e8b77db8058fec5937a1ef3f54304089edbb9",
-              "urls": [
-                "https://files.pythonhosted.org/packages/4c/dd/2234eab22353ffc7d94e8d13177aaa050113286e93e7b40eae01fbf7c3d9/certifi-2023.7.22-py3-none-any.whl"
-              ]
-            }
-          },
-          "rules_python_publish_deps_311_zipp_py3_none_any_83a28fcb": {
-            "bzlFile": "@@rules_python~//python/private/pypi:whl_library.bzl",
-            "ruleClassName": "whl_library",
-            "attributes": {
-              "dep_template": "@rules_python_publish_deps//{name}:{target}",
-              "experimental_target_platforms": [
-                "linux_aarch64",
-                "linux_arm",
-                "linux_ppc",
-                "linux_s390x",
-                "linux_x86_64",
-                "osx_aarch64",
-                "osx_x86_64",
-                "windows_x86_64"
-              ],
-              "filename": "zipp-3.11.0-py3-none-any.whl",
-              "python_interpreter_target": "@@rules_python~~python~python_3_11_host//:python",
-              "repo": "rules_python_publish_deps_311",
-              "requirement": "zipp==3.11.0",
-              "sha256": "83a28fcb75844b5c0cdaf5aa4003c2d728c77e05f5aeabe8e95e56727005fbaa",
-              "urls": [
-                "https://files.pythonhosted.org/packages/d8/20/256eb3f3f437c575fb1a2efdce5e801a5ce3162ea8117da96c43e6ee97d8/zipp-3.11.0-py3-none-any.whl"
-              ]
-            }
-          },
-          "rules_python_publish_deps_311_charset_normalizer_cp311_cp311_macosx_10_9_x86_64_a8d0fc94": {
-            "bzlFile": "@@rules_python~//python/private/pypi:whl_library.bzl",
-            "ruleClassName": "whl_library",
-            "attributes": {
-              "dep_template": "@rules_python_publish_deps//{name}:{target}",
-              "experimental_target_platforms": [
-                "linux_aarch64",
-                "linux_arm",
-                "linux_ppc",
-                "linux_s390x",
-                "linux_x86_64",
-                "osx_aarch64",
-                "osx_x86_64",
-                "windows_x86_64"
-              ],
-              "filename": "charset_normalizer-3.0.1-cp311-cp311-macosx_10_9_x86_64.whl",
-              "python_interpreter_target": "@@rules_python~~python~python_3_11_host//:python",
-              "repo": "rules_python_publish_deps_311",
-              "requirement": "charset-normalizer==3.0.1",
-              "sha256": "a8d0fc946c784ff7f7c3742310cc8a57c5c6dc31631269876a88b809dbeff3d3",
-              "urls": [
-                "https://files.pythonhosted.org/packages/90/59/941e2e5ae6828a688c6437ad16e026eb3606d0cfdd13ea5c9090980f3ffd/charset_normalizer-3.0.1-cp311-cp311-macosx_10_9_x86_64.whl"
-              ]
-            }
-          },
-          "rules_python_publish_deps_311_docutils_py3_none_any_5e1de4d8": {
-            "bzlFile": "@@rules_python~//python/private/pypi:whl_library.bzl",
-            "ruleClassName": "whl_library",
-            "attributes": {
-              "dep_template": "@rules_python_publish_deps//{name}:{target}",
-              "experimental_target_platforms": [
-                "linux_aarch64",
-                "linux_arm",
-                "linux_ppc",
-                "linux_s390x",
-                "linux_x86_64",
-                "osx_aarch64",
-                "osx_x86_64",
-                "windows_x86_64"
-              ],
-              "filename": "docutils-0.19-py3-none-any.whl",
-              "python_interpreter_target": "@@rules_python~~python~python_3_11_host//:python",
-              "repo": "rules_python_publish_deps_311",
-              "requirement": "docutils==0.19",
-              "sha256": "5e1de4d849fee02c63b040a4a3fd567f4ab104defd8a5511fbbc24a8a017efbc",
-              "urls": [
-                "https://files.pythonhosted.org/packages/93/69/e391bd51bc08ed9141ecd899a0ddb61ab6465309f1eb470905c0c8868081/docutils-0.19-py3-none-any.whl"
-              ]
-            }
-          },
-          "rules_python_publish_deps_311_docutils_sdist_33995a67": {
-            "bzlFile": "@@rules_python~//python/private/pypi:whl_library.bzl",
-            "ruleClassName": "whl_library",
-            "attributes": {
-              "dep_template": "@rules_python_publish_deps//{name}:{target}",
-              "experimental_target_platforms": [
-                "linux_aarch64",
-                "linux_arm",
-                "linux_ppc",
-                "linux_s390x",
-                "linux_x86_64",
-                "osx_aarch64",
-                "osx_x86_64",
-                "windows_x86_64"
-              ],
-              "filename": "docutils-0.19.tar.gz",
-              "python_interpreter_target": "@@rules_python~~python~python_3_11_host//:python",
-              "repo": "rules_python_publish_deps_311",
-              "requirement": "docutils==0.19",
-              "sha256": "33995a6753c30b7f577febfc2c50411fec6aac7f7ffeb7c4cfe5991072dcf9e6",
-              "urls": [
-                "https://files.pythonhosted.org/packages/6b/5c/330ea8d383eb2ce973df34d1239b3b21e91cd8c865d21ff82902d952f91f/docutils-0.19.tar.gz"
-              ]
-            }
-          },
-          "rules_python_publish_deps_311_charset_normalizer_cp311_cp311_macosx_10_9_universal2_0298eaff": {
-            "bzlFile": "@@rules_python~//python/private/pypi:whl_library.bzl",
-            "ruleClassName": "whl_library",
-            "attributes": {
-              "dep_template": "@rules_python_publish_deps//{name}:{target}",
-              "experimental_target_platforms": [
-                "linux_aarch64",
-                "linux_arm",
-                "linux_ppc",
-                "linux_s390x",
-                "linux_x86_64",
-                "osx_aarch64",
-                "osx_x86_64",
-                "windows_x86_64"
-              ],
-              "filename": "charset_normalizer-3.0.1-cp311-cp311-macosx_10_9_universal2.whl",
-              "python_interpreter_target": "@@rules_python~~python~python_3_11_host//:python",
-              "repo": "rules_python_publish_deps_311",
-              "requirement": "charset-normalizer==3.0.1",
-              "sha256": "0298eafff88c99982a4cf66ba2efa1128e4ddaca0b05eec4c456bbc7db691d8d",
-              "urls": [
-                "https://files.pythonhosted.org/packages/37/00/ca188e0a2b3cd3184cdd2521b8765cf579327d128caa8aedc3dc7614020a/charset_normalizer-3.0.1-cp311-cp311-macosx_10_9_universal2.whl"
-              ]
-            }
-          },
-          "rules_python_publish_deps_311_idna_sdist_028ff3aa": {
-            "bzlFile": "@@rules_python~//python/private/pypi:whl_library.bzl",
-            "ruleClassName": "whl_library",
-            "attributes": {
-              "dep_template": "@rules_python_publish_deps//{name}:{target}",
-              "experimental_target_platforms": [
-                "osx_aarch64",
-                "osx_x86_64",
-                "windows_x86_64"
-              ],
-              "filename": "idna-3.7.tar.gz",
-              "python_interpreter_target": "@@rules_python~~python~python_3_11_host//:python",
-              "repo": "rules_python_publish_deps_311",
-              "requirement": "idna==3.7",
-              "sha256": "028ff3aadf0609c1fd278d8ea3089299412a7a8b9bd005dd08b9f8285bcb5cfc",
-              "urls": [
-                "https://files.pythonhosted.org/packages/21/ed/f86a79a07470cb07819390452f178b3bef1d375f2ec021ecfc709fc7cf07/idna-3.7.tar.gz"
-              ]
-            }
-          },
-          "rules_python_publish_deps_311_jeepney_sdist_5efe48d2": {
-            "bzlFile": "@@rules_python~//python/private/pypi:whl_library.bzl",
-            "ruleClassName": "whl_library",
-            "attributes": {
-              "dep_template": "@rules_python_publish_deps//{name}:{target}",
-              "experimental_target_platforms": [
-                "linux_aarch64",
-                "linux_arm",
-                "linux_ppc",
-                "linux_s390x",
-                "linux_x86_64"
-              ],
-              "filename": "jeepney-0.8.0.tar.gz",
-              "python_interpreter_target": "@@rules_python~~python~python_3_11_host//:python",
-              "repo": "rules_python_publish_deps_311",
-              "requirement": "jeepney==0.8.0",
-              "sha256": "5efe48d255973902f6badc3ce55e2aa6c5c3b3bc642059ef3a91247bcfcc5806",
-              "urls": [
-                "https://files.pythonhosted.org/packages/d6/f4/154cf374c2daf2020e05c3c6a03c91348d59b23c5366e968feb198306fdf/jeepney-0.8.0.tar.gz"
-              ]
-            }
-          },
-          "rules_python_publish_deps_311_requests_toolbelt_sdist_62e09f7f": {
-            "bzlFile": "@@rules_python~//python/private/pypi:whl_library.bzl",
-            "ruleClassName": "whl_library",
-            "attributes": {
-              "dep_template": "@rules_python_publish_deps//{name}:{target}",
-              "experimental_target_platforms": [
-                "linux_aarch64",
-                "linux_arm",
-                "linux_ppc",
-                "linux_s390x",
-                "linux_x86_64",
-                "osx_aarch64",
-                "osx_x86_64",
-                "windows_x86_64"
-              ],
-              "filename": "requests-toolbelt-0.10.1.tar.gz",
-              "python_interpreter_target": "@@rules_python~~python~python_3_11_host//:python",
-              "repo": "rules_python_publish_deps_311",
-              "requirement": "requests-toolbelt==0.10.1",
-              "sha256": "62e09f7ff5ccbda92772a29f394a49c3ad6cb181d568b1337626b2abb628a63d",
-              "urls": [
-                "https://files.pythonhosted.org/packages/0c/4c/07f01c6ac44f7784fa399137fbc8d0cdc1b5d35304e8c0f278ad82105b58/requests-toolbelt-0.10.1.tar.gz"
-              ]
-            }
-          },
-          "rules_python_publish_deps_311_certifi_sdist_539cc1d1": {
-            "bzlFile": "@@rules_python~//python/private/pypi:whl_library.bzl",
-            "ruleClassName": "whl_library",
-            "attributes": {
-              "dep_template": "@rules_python_publish_deps//{name}:{target}",
-              "experimental_target_platforms": [
-                "osx_aarch64",
-                "osx_x86_64",
-                "windows_x86_64"
-              ],
-              "filename": "certifi-2023.7.22.tar.gz",
-              "python_interpreter_target": "@@rules_python~~python~python_3_11_host//:python",
-              "repo": "rules_python_publish_deps_311",
-              "requirement": "certifi==2023.7.22",
-              "sha256": "539cc1d13202e33ca466e88b2807e29f4c13049d6d87031a3c110744495cb082",
-              "urls": [
-                "https://files.pythonhosted.org/packages/98/98/c2ff18671db109c9f10ed27f5ef610ae05b73bd876664139cf95bd1429aa/certifi-2023.7.22.tar.gz"
-              ]
-            }
-          },
-          "rules_python_publish_deps_311_charset_normalizer_cp311_cp311_manylinux_2_17_ppc64le_0c0a5902": {
-            "bzlFile": "@@rules_python~//python/private/pypi:whl_library.bzl",
-            "ruleClassName": "whl_library",
-            "attributes": {
-              "dep_template": "@rules_python_publish_deps//{name}:{target}",
-              "experimental_target_platforms": [
-                "linux_aarch64",
-                "linux_arm",
-                "linux_ppc",
-                "linux_s390x",
-                "linux_x86_64",
-                "osx_aarch64",
-                "osx_x86_64",
-                "windows_x86_64"
-              ],
-              "filename": "charset_normalizer-3.0.1-cp311-cp311-manylinux_2_17_ppc64le.manylinux2014_ppc64le.whl",
-              "python_interpreter_target": "@@rules_python~~python~python_3_11_host//:python",
-              "repo": "rules_python_publish_deps_311",
-              "requirement": "charset-normalizer==3.0.1",
-              "sha256": "0c0a590235ccd933d9892c627dec5bc7511ce6ad6c1011fdf5b11363022746c1",
-              "urls": [
-                "https://files.pythonhosted.org/packages/12/e5/aa09a1c39c3e444dd223d63e2c816c18ed78d035cff954143b2a539bdc9e/charset_normalizer-3.0.1-cp311-cp311-manylinux_2_17_ppc64le.manylinux2014_ppc64le.whl"
-              ]
-            }
-          },
-          "rules_python_publish_deps_311_rfc3986_py2_none_any_50b1502b": {
-            "bzlFile": "@@rules_python~//python/private/pypi:whl_library.bzl",
-            "ruleClassName": "whl_library",
-            "attributes": {
-              "dep_template": "@rules_python_publish_deps//{name}:{target}",
-              "experimental_target_platforms": [
-                "linux_aarch64",
-                "linux_arm",
-                "linux_ppc",
-                "linux_s390x",
-                "linux_x86_64",
-                "osx_aarch64",
-                "osx_x86_64",
-                "windows_x86_64"
-              ],
-              "filename": "rfc3986-2.0.0-py2.py3-none-any.whl",
-              "python_interpreter_target": "@@rules_python~~python~python_3_11_host//:python",
-              "repo": "rules_python_publish_deps_311",
-              "requirement": "rfc3986==2.0.0",
-              "sha256": "50b1502b60e289cb37883f3dfd34532b8873c7de9f49bb546641ce9cbd256ebd",
-              "urls": [
-                "https://files.pythonhosted.org/packages/ff/9a/9afaade874b2fa6c752c36f1548f718b5b83af81ed9b76628329dab81c1b/rfc3986-2.0.0-py2.py3-none-any.whl"
-              ]
-            }
-          },
-          "rules_python_publish_deps_311_requests_sdist_98b1b278": {
-            "bzlFile": "@@rules_python~//python/private/pypi:whl_library.bzl",
-            "ruleClassName": "whl_library",
-            "attributes": {
-              "dep_template": "@rules_python_publish_deps//{name}:{target}",
-              "experimental_target_platforms": [
-                "linux_aarch64",
-                "linux_arm",
-                "linux_ppc",
-                "linux_s390x",
-                "linux_x86_64",
-                "osx_aarch64",
-                "osx_x86_64",
-                "windows_x86_64"
-              ],
-              "filename": "requests-2.28.2.tar.gz",
-              "python_interpreter_target": "@@rules_python~~python~python_3_11_host//:python",
-              "repo": "rules_python_publish_deps_311",
-              "requirement": "requests==2.28.2",
-              "sha256": "98b1b2782e3c6c4904938b84c0eb932721069dfdb9134313beff7c83c2df24bf",
-              "urls": [
-                "https://files.pythonhosted.org/packages/9d/ee/391076f5937f0a8cdf5e53b701ffc91753e87b07d66bae4a09aa671897bf/requests-2.28.2.tar.gz"
-              ]
-            }
-          },
-          "rules_python_publish_deps": {
-            "bzlFile": "@@rules_python~//python/private/pypi:hub_repository.bzl",
-            "ruleClassName": "hub_repository",
-            "attributes": {
-              "repo_name": "rules_python_publish_deps",
-              "whl_map": {
-                "six": "[{\"config_setting\":\"//_config:is_python_3.11\",\"filename\":\"six-1.16.0-py2.py3-none-any.whl\",\"repo\":\"rules_python_publish_deps_311_six_py2_none_any_8abb2f1d\",\"target_platforms\":null,\"version\":\"3.11\"},{\"config_setting\":\"//_config:is_python_3.11\",\"filename\":\"six-1.16.0.tar.gz\",\"repo\":\"rules_python_publish_deps_311_six_sdist_1e61c374\",\"target_platforms\":null,\"version\":\"3.11\"}]",
-                "cffi": "[{\"config_setting\":\"//_config:is_python_3.11\",\"filename\":\"cffi-1.15.1-cp311-cp311-manylinux_2_17_aarch64.manylinux2014_aarch64.whl\",\"repo\":\"rules_python_publish_deps_311_cffi_cp311_cp311_manylinux_2_17_aarch64_3548db28\",\"target_platforms\":null,\"version\":\"3.11\"},{\"config_setting\":\"//_config:is_python_3.11\",\"filename\":\"cffi-1.15.1-cp311-cp311-manylinux_2_17_ppc64le.manylinux2014_ppc64le.whl\",\"repo\":\"rules_python_publish_deps_311_cffi_cp311_cp311_manylinux_2_17_ppc64le_91fc98ad\",\"target_platforms\":null,\"version\":\"3.11\"},{\"config_setting\":\"//_config:is_python_3.11\",\"filename\":\"cffi-1.15.1-cp311-cp311-manylinux_2_17_x86_64.manylinux2014_x86_64.whl\",\"repo\":\"rules_python_publish_deps_311_cffi_cp311_cp311_manylinux_2_17_x86_64_94411f22\",\"target_platforms\":null,\"version\":\"3.11\"},{\"config_setting\":\"//_config:is_python_3.11\",\"filename\":\"cffi-1.15.1-cp311-cp311-musllinux_1_1_x86_64.whl\",\"repo\":\"rules_python_publish_deps_311_cffi_cp311_cp311_musllinux_1_1_x86_64_cc4d65ae\",\"target_platforms\":null,\"version\":\"3.11\"},{\"config_setting\":\"//_config:is_python_3.11\",\"filename\":\"cffi-1.15.1.tar.gz\",\"repo\":\"rules_python_publish_deps_311_cffi_sdist_d400bfb9\",\"target_platforms\":null,\"version\":\"3.11\"}]",
-                "idna": "[{\"config_setting\":\"//_config:is_python_3.11\",\"filename\":\"idna-3.4-py3-none-any.whl\",\"repo\":\"rules_python_publish_deps_311_idna_py3_none_any_90b77e79\",\"target_platforms\":[\"linux_aarch64\",\"linux_arm\",\"linux_ppc\",\"linux_s390x\",\"linux_x86_64\"],\"version\":\"3.11\"},{\"config_setting\":\"//_config:is_python_3.11\",\"filename\":\"idna-3.4.tar.gz\",\"repo\":\"rules_python_publish_deps_311_idna_sdist_814f528e\",\"target_platforms\":[\"linux_aarch64\",\"linux_arm\",\"linux_ppc\",\"linux_s390x\",\"linux_x86_64\"],\"version\":\"3.11\"},{\"config_setting\":\"//_config:is_python_3.11\",\"filename\":\"idna-3.7-py3-none-any.whl\",\"repo\":\"rules_python_publish_deps_311_idna_py3_none_any_82fee1fc\",\"target_platforms\":[\"osx_aarch64\",\"osx_x86_64\",\"windows_x86_64\"],\"version\":\"3.11\"},{\"config_setting\":\"//_config:is_python_3.11\",\"filename\":\"idna-3.7.tar.gz\",\"repo\":\"rules_python_publish_deps_311_idna_sdist_028ff3aa\",\"target_platforms\":[\"osx_aarch64\",\"osx_x86_64\",\"windows_x86_64\"],\"version\":\"3.11\"}]",
-                "rich": "[{\"config_setting\":\"//_config:is_python_3.11\",\"filename\":\"rich-13.2.0-py3-none-any.whl\",\"repo\":\"rules_python_publish_deps_311_rich_py3_none_any_7c963f0d\",\"target_platforms\":null,\"version\":\"3.11\"},{\"config_setting\":\"//_config:is_python_3.11\",\"filename\":\"rich-13.2.0.tar.gz\",\"repo\":\"rules_python_publish_deps_311_rich_sdist_f1a00cdd\",\"target_platforms\":null,\"version\":\"3.11\"}]",
-                "zipp": "[{\"config_setting\":\"//_config:is_python_3.11\",\"filename\":\"zipp-3.11.0-py3-none-any.whl\",\"repo\":\"rules_python_publish_deps_311_zipp_py3_none_any_83a28fcb\",\"target_platforms\":null,\"version\":\"3.11\"},{\"config_setting\":\"//_config:is_python_3.11\",\"filename\":\"zipp-3.11.0.tar.gz\",\"repo\":\"rules_python_publish_deps_311_zipp_sdist_a7a22e05\",\"target_platforms\":null,\"version\":\"3.11\"}]",
-                "mdurl": "[{\"config_setting\":\"//_config:is_python_3.11\",\"filename\":\"mdurl-0.1.2-py3-none-any.whl\",\"repo\":\"rules_python_publish_deps_311_mdurl_py3_none_any_84008a41\",\"target_platforms\":null,\"version\":\"3.11\"},{\"config_setting\":\"//_config:is_python_3.11\",\"filename\":\"mdurl-0.1.2.tar.gz\",\"repo\":\"rules_python_publish_deps_311_mdurl_sdist_bb413d29\",\"target_platforms\":null,\"version\":\"3.11\"}]",
-                "twine": "[{\"config_setting\":\"//_config:is_python_3.11\",\"filename\":\"twine-4.0.2-py3-none-any.whl\",\"repo\":\"rules_python_publish_deps_311_twine_py3_none_any_929bc3c2\",\"target_platforms\":null,\"version\":\"3.11\"},{\"config_setting\":\"//_config:is_python_3.11\",\"filename\":\"twine-4.0.2.tar.gz\",\"repo\":\"rules_python_publish_deps_311_twine_sdist_9e102ef5\",\"target_platforms\":null,\"version\":\"3.11\"}]",
-                "bleach": "[{\"config_setting\":\"//_config:is_python_3.11\",\"filename\":\"bleach-6.0.0-py3-none-any.whl\",\"repo\":\"rules_python_publish_deps_311_bleach_py3_none_any_33c16e33\",\"target_platforms\":null,\"version\":\"3.11\"},{\"config_setting\":\"//_config:is_python_3.11\",\"filename\":\"bleach-6.0.0.tar.gz\",\"repo\":\"rules_python_publish_deps_311_bleach_sdist_1a1a85c1\",\"target_platforms\":null,\"version\":\"3.11\"}]",
-                "certifi": "[{\"config_setting\":\"//_config:is_python_3.11\",\"filename\":\"certifi-2022.12.7-py3-none-any.whl\",\"repo\":\"rules_python_publish_deps_311_certifi_py3_none_any_4ad3232f\",\"target_platforms\":[\"linux_aarch64\",\"linux_arm\",\"linux_ppc\",\"linux_s390x\",\"linux_x86_64\"],\"version\":\"3.11\"},{\"config_setting\":\"//_config:is_python_3.11\",\"filename\":\"certifi-2022.12.7.tar.gz\",\"repo\":\"rules_python_publish_deps_311_certifi_sdist_35824b4c\",\"target_platforms\":[\"linux_aarch64\",\"linux_arm\",\"linux_ppc\",\"linux_s390x\",\"linux_x86_64\"],\"version\":\"3.11\"},{\"config_setting\":\"//_config:is_python_3.11\",\"filename\":\"certifi-2023.7.22-py3-none-any.whl\",\"repo\":\"rules_python_publish_deps_311_certifi_py3_none_any_92d60375\",\"target_platforms\":[\"osx_aarch64\",\"osx_x86_64\",\"windows_x86_64\"],\"version\":\"3.11\"},{\"config_setting\":\"//_config:is_python_3.11\",\"filename\":\"certifi-2023.7.22.tar.gz\",\"repo\":\"rules_python_publish_deps_311_certifi_sdist_539cc1d1\",\"target_platforms\":[\"osx_aarch64\",\"osx_x86_64\",\"windows_x86_64\"],\"version\":\"3.11\"}]",
-                "jeepney": "[{\"config_setting\":\"//_config:is_python_3.11\",\"filename\":\"jeepney-0.8.0-py3-none-any.whl\",\"repo\":\"rules_python_publish_deps_311_jeepney_py3_none_any_c0a454ad\",\"target_platforms\":null,\"version\":\"3.11\"},{\"config_setting\":\"//_config:is_python_3.11\",\"filename\":\"jeepney-0.8.0.tar.gz\",\"repo\":\"rules_python_publish_deps_311_jeepney_sdist_5efe48d2\",\"target_platforms\":null,\"version\":\"3.11\"}]",
-                "keyring": "[{\"config_setting\":\"//_config:is_python_3.11\",\"filename\":\"keyring-23.13.1-py3-none-any.whl\",\"repo\":\"rules_python_publish_deps_311_keyring_py3_none_any_771ed2a9\",\"target_platforms\":null,\"version\":\"3.11\"},{\"config_setting\":\"//_config:is_python_3.11\",\"filename\":\"keyring-23.13.1.tar.gz\",\"repo\":\"rules_python_publish_deps_311_keyring_sdist_ba2e15a9\",\"target_platforms\":null,\"version\":\"3.11\"}]",
-                "pkginfo": "[{\"config_setting\":\"//_config:is_python_3.11\",\"filename\":\"pkginfo-1.9.6-py3-none-any.whl\",\"repo\":\"rules_python_publish_deps_311_pkginfo_py3_none_any_4b7a555a\",\"target_platforms\":null,\"version\":\"3.11\"},{\"config_setting\":\"//_config:is_python_3.11\",\"filename\":\"pkginfo-1.9.6.tar.gz\",\"repo\":\"rules_python_publish_deps_311_pkginfo_sdist_8fd5896e\",\"target_platforms\":null,\"version\":\"3.11\"}]",
-                "rfc3986": "[{\"config_setting\":\"//_config:is_python_3.11\",\"filename\":\"rfc3986-2.0.0-py2.py3-none-any.whl\",\"repo\":\"rules_python_publish_deps_311_rfc3986_py2_none_any_50b1502b\",\"target_platforms\":null,\"version\":\"3.11\"},{\"config_setting\":\"//_config:is_python_3.11\",\"filename\":\"rfc3986-2.0.0.tar.gz\",\"repo\":\"rules_python_publish_deps_311_rfc3986_sdist_97aacf9d\",\"target_platforms\":null,\"version\":\"3.11\"}]",
-                "urllib3": "[{\"config_setting\":\"//_config:is_python_3.11\",\"filename\":\"urllib3-1.26.14-py2.py3-none-any.whl\",\"repo\":\"rules_python_publish_deps_311_urllib3_py2_none_any_75edcdc2\",\"target_platforms\":[\"linux_aarch64\",\"linux_arm\",\"linux_ppc\",\"linux_s390x\",\"linux_x86_64\"],\"version\":\"3.11\"},{\"config_setting\":\"//_config:is_python_3.11\",\"filename\":\"urllib3-1.26.14.tar.gz\",\"repo\":\"rules_python_publish_deps_311_urllib3_sdist_076907bf\",\"target_platforms\":[\"linux_aarch64\",\"linux_arm\",\"linux_ppc\",\"linux_s390x\",\"linux_x86_64\"],\"version\":\"3.11\"},{\"config_setting\":\"//_config:is_python_3.11\",\"filename\":\"urllib3-1.26.19-py2.py3-none-any.whl\",\"repo\":\"rules_python_publish_deps_311_urllib3_py2_none_any_37a03444\",\"target_platforms\":[\"osx_aarch64\",\"osx_x86_64\",\"windows_x86_64\"],\"version\":\"3.11\"},{\"config_setting\":\"//_config:is_python_3.11\",\"filename\":\"urllib3-1.26.19.tar.gz\",\"repo\":\"rules_python_publish_deps_311_urllib3_sdist_3e3d753a\",\"target_platforms\":[\"osx_aarch64\",\"osx_x86_64\",\"windows_x86_64\"],\"version\":\"3.11\"}]",
-                "docutils": "[{\"config_setting\":\"//_config:is_python_3.11\",\"filename\":\"docutils-0.19-py3-none-any.whl\",\"repo\":\"rules_python_publish_deps_311_docutils_py3_none_any_5e1de4d8\",\"target_platforms\":null,\"version\":\"3.11\"},{\"config_setting\":\"//_config:is_python_3.11\",\"filename\":\"docutils-0.19.tar.gz\",\"repo\":\"rules_python_publish_deps_311_docutils_sdist_33995a67\",\"target_platforms\":null,\"version\":\"3.11\"}]",
-                "pygments": "[{\"config_setting\":\"//_config:is_python_3.11\",\"filename\":\"Pygments-2.14.0-py3-none-any.whl\",\"repo\":\"rules_python_publish_deps_311_pygments_py3_none_any_fa7bd7bd\",\"target_platforms\":null,\"version\":\"3.11\"},{\"config_setting\":\"//_config:is_python_3.11\",\"filename\":\"Pygments-2.14.0.tar.gz\",\"repo\":\"rules_python_publish_deps_311_pygments_sdist_b3ed06a9\",\"target_platforms\":null,\"version\":\"3.11\"}]",
-                "requests": "[{\"config_setting\":\"//_config:is_python_3.11\",\"filename\":\"requests-2.28.2-py3-none-any.whl\",\"repo\":\"rules_python_publish_deps_311_requests_py3_none_any_64299f49\",\"target_platforms\":null,\"version\":\"3.11\"},{\"config_setting\":\"//_config:is_python_3.11\",\"filename\":\"requests-2.28.2.tar.gz\",\"repo\":\"rules_python_publish_deps_311_requests_sdist_98b1b278\",\"target_platforms\":null,\"version\":\"3.11\"}]",
-                "pycparser": "[{\"config_setting\":\"//_config:is_python_3.11\",\"filename\":\"pycparser-2.21-py2.py3-none-any.whl\",\"repo\":\"rules_python_publish_deps_311_pycparser_py2_none_any_8ee45429\",\"target_platforms\":null,\"version\":\"3.11\"},{\"config_setting\":\"//_config:is_python_3.11\",\"filename\":\"pycparser-2.21.tar.gz\",\"repo\":\"rules_python_publish_deps_311_pycparser_sdist_e644fdec\",\"target_platforms\":null,\"version\":\"3.11\"}]",
-                "cryptography": "[{\"config_setting\":\"//_config:is_python_3.11\",\"filename\":\"cryptography-42.0.4-cp39-abi3-musllinux_1_2_x86_64.whl\",\"repo\":\"rules_python_publish_deps_311_cryptography_cp39_abi3_musllinux_1_2_x86_64_ce8613be\",\"target_platforms\":null,\"version\":\"3.11\"},{\"config_setting\":\"//_config:is_python_3.11\",\"filename\":\"cryptography-42.0.4-cp39-abi3-manylinux_2_28_aarch64.whl\",\"repo\":\"rules_python_publish_deps_311_cryptography_cp39_abi3_manylinux_2_28_aarch64_1df6fcbf\",\"target_platforms\":null,\"version\":\"3.11\"},{\"config_setting\":\"//_config:is_python_3.11\",\"filename\":\"cryptography-42.0.4-cp39-abi3-musllinux_1_1_aarch64.whl\",\"repo\":\"rules_python_publish_deps_311_cryptography_cp39_abi3_musllinux_1_1_aarch64_3c6048f2\",\"target_platforms\":null,\"version\":\"3.11\"},{\"config_setting\":\"//_config:is_python_3.11\",\"filename\":\"cryptography-42.0.4-cp39-abi3-manylinux_2_28_x86_64.whl\",\"repo\":\"rules_python_publish_deps_311_cryptography_cp39_abi3_manylinux_2_28_x86_64_44a64043\",\"target_platforms\":null,\"version\":\"3.11\"},{\"config_setting\":\"//_config:is_python_3.11\",\"filename\":\"cryptography-42.0.4-cp39-abi3-manylinux_2_17_x86_64.manylinux2014_x86_64.whl\",\"repo\":\"rules_python_publish_deps_311_cryptography_cp39_abi3_manylinux_2_17_x86_64_6ffb03d4\",\"target_platforms\":null,\"version\":\"3.11\"},{\"config_setting\":\"//_config:is_python_3.11\",\"filename\":\"cryptography-42.0.4-cp39-abi3-musllinux_1_2_aarch64.whl\",\"repo\":\"rules_python_publish_deps_311_cryptography_cp39_abi3_musllinux_1_2_aarch64_887623fe\",\"target_platforms\":null,\"version\":\"3.11\"},{\"config_setting\":\"//_config:is_python_3.11\",\"filename\":\"cryptography-42.0.4-cp39-abi3-musllinux_1_1_x86_64.whl\",\"repo\":\"rules_python_publish_deps_311_cryptography_cp39_abi3_musllinux_1_1_x86_64_6d0fbe73\",\"target_platforms\":null,\"version\":\"3.11\"},{\"config_setting\":\"//_config:is_python_3.11\",\"filename\":\"cryptography-42.0.4-cp39-abi3-manylinux_2_17_aarch64.manylinux2014_aarch64.whl\",\"repo\":\"rules_python_publish_deps_311_cryptography_cp39_abi3_manylinux_2_17_aarch64_a1327f28\",\"target_platforms\":null,\"version\":\"3.11\"},{\"config_setting\":\"//_config:is_python_3.11\",\"filename\":\"cryptography-42.0.4.tar.gz\",\"repo\":\"rules_python_publish_deps_311_cryptography_sdist_831a4b37\",\"target_platforms\":null,\"version\":\"3.11\"}]",
-                "webencodings": "[{\"config_setting\":\"//_config:is_python_3.11\",\"filename\":\"webencodings-0.5.1-py2.py3-none-any.whl\",\"repo\":\"rules_python_publish_deps_311_webencodings_py2_none_any_a0af1213\",\"target_platforms\":null,\"version\":\"3.11\"},{\"config_setting\":\"//_config:is_python_3.11\",\"filename\":\"webencodings-0.5.1.tar.gz\",\"repo\":\"rules_python_publish_deps_311_webencodings_sdist_b36a1c24\",\"target_platforms\":null,\"version\":\"3.11\"}]",
-                "secretstorage": "[{\"config_setting\":\"//_config:is_python_3.11\",\"filename\":\"SecretStorage-3.3.3-py3-none-any.whl\",\"repo\":\"rules_python_publish_deps_311_secretstorage_py3_none_any_f356e662\",\"target_platforms\":null,\"version\":\"3.11\"},{\"config_setting\":\"//_config:is_python_3.11\",\"filename\":\"SecretStorage-3.3.3.tar.gz\",\"repo\":\"rules_python_publish_deps_311_secretstorage_sdist_2403533e\",\"target_platforms\":null,\"version\":\"3.11\"}]",
-                "jaraco_classes": "[{\"config_setting\":\"//_config:is_python_3.11\",\"filename\":\"jaraco.classes-3.2.3-py3-none-any.whl\",\"repo\":\"rules_python_publish_deps_311_jaraco_classes_py3_none_any_2353de32\",\"target_platforms\":null,\"version\":\"3.11\"},{\"config_setting\":\"//_config:is_python_3.11\",\"filename\":\"jaraco.classes-3.2.3.tar.gz\",\"repo\":\"rules_python_publish_deps_311_jaraco_classes_sdist_89559fa5\",\"target_platforms\":null,\"version\":\"3.11\"}]",
-                "markdown_it_py": "[{\"config_setting\":\"//_config:is_python_3.11\",\"filename\":\"markdown_it_py-2.1.0-py3-none-any.whl\",\"repo\":\"rules_python_publish_deps_311_markdown_it_py_py3_none_any_93de681e\",\"target_platforms\":null,\"version\":\"3.11\"},{\"config_setting\":\"//_config:is_python_3.11\",\"filename\":\"markdown-it-py-2.1.0.tar.gz\",\"repo\":\"rules_python_publish_deps_311_markdown_it_py_sdist_cf7e59fe\",\"target_platforms\":null,\"version\":\"3.11\"}]",
-                "more_itertools": "[{\"config_setting\":\"//_config:is_python_3.11\",\"filename\":\"more_itertools-9.0.0-py3-none-any.whl\",\"repo\":\"rules_python_publish_deps_311_more_itertools_py3_none_any_250e83d7\",\"target_platforms\":null,\"version\":\"3.11\"},{\"config_setting\":\"//_config:is_python_3.11\",\"filename\":\"more-itertools-9.0.0.tar.gz\",\"repo\":\"rules_python_publish_deps_311_more_itertools_sdist_5a6257e4\",\"target_platforms\":null,\"version\":\"3.11\"}]",
-                "readme_renderer": "[{\"config_setting\":\"//_config:is_python_3.11\",\"filename\":\"readme_renderer-37.3-py3-none-any.whl\",\"repo\":\"rules_python_publish_deps_311_readme_renderer_py3_none_any_f67a16ca\",\"target_platforms\":null,\"version\":\"3.11\"},{\"config_setting\":\"//_config:is_python_3.11\",\"filename\":\"readme_renderer-37.3.tar.gz\",\"repo\":\"rules_python_publish_deps_311_readme_renderer_sdist_cd653186\",\"target_platforms\":null,\"version\":\"3.11\"}]",
-                "requests_toolbelt": "[{\"config_setting\":\"//_config:is_python_3.11\",\"filename\":\"requests_toolbelt-0.10.1-py2.py3-none-any.whl\",\"repo\":\"rules_python_publish_deps_311_requests_toolbelt_py2_none_any_18565aa5\",\"target_platforms\":null,\"version\":\"3.11\"},{\"config_setting\":\"//_config:is_python_3.11\",\"filename\":\"requests-toolbelt-0.10.1.tar.gz\",\"repo\":\"rules_python_publish_deps_311_requests_toolbelt_sdist_62e09f7f\",\"target_platforms\":null,\"version\":\"3.11\"}]",
-                "charset_normalizer": "[{\"config_setting\":\"//_config:is_python_3.11\",\"filename\":\"charset_normalizer-3.0.1-cp311-cp311-macosx_10_9_universal2.whl\",\"repo\":\"rules_python_publish_deps_311_charset_normalizer_cp311_cp311_macosx_10_9_universal2_0298eaff\",\"target_platforms\":null,\"version\":\"3.11\"},{\"config_setting\":\"//_config:is_python_3.11\",\"filename\":\"charset_normalizer-3.0.1-cp311-cp311-manylinux_2_17_ppc64le.manylinux2014_ppc64le.whl\",\"repo\":\"rules_python_publish_deps_311_charset_normalizer_cp311_cp311_manylinux_2_17_ppc64le_0c0a5902\",\"target_platforms\":null,\"version\":\"3.11\"},{\"config_setting\":\"//_config:is_python_3.11\",\"filename\":\"charset_normalizer-3.0.1-cp311-cp311-manylinux_2_17_aarch64.manylinux2014_aarch64.whl\",\"repo\":\"rules_python_publish_deps_311_charset_normalizer_cp311_cp311_manylinux_2_17_aarch64_14e76c0f\",\"target_platforms\":null,\"version\":\"3.11\"},{\"config_setting\":\"//_config:is_python_3.11\",\"filename\":\"charset_normalizer-3.0.1-cp311-cp311-musllinux_1_1_s390x.whl\",\"repo\":\"rules_python_publish_deps_311_charset_normalizer_cp311_cp311_musllinux_1_1_s390x_4a8fcf28\",\"target_platforms\":null,\"version\":\"3.11\"},{\"config_setting\":\"//_config:is_python_3.11\",\"filename\":\"charset_normalizer-3.0.1-cp311-cp311-musllinux_1_1_ppc64le.whl\",\"repo\":\"rules_python_publish_deps_311_charset_normalizer_cp311_cp311_musllinux_1_1_ppc64le_5995f016\",\"target_platforms\":null,\"version\":\"3.11\"},{\"config_setting\":\"//_config:is_python_3.11\",\"filename\":\"charset_normalizer-3.0.1-cp311-cp311-musllinux_1_1_aarch64.whl\",\"repo\":\"rules_python_publish_deps_311_charset_normalizer_cp311_cp311_musllinux_1_1_aarch64_72966d1b\",\"target_platforms\":null,\"version\":\"3.11\"},{\"config_setting\":\"//_config:is_python_3.11\",\"filename\":\"charset_normalizer-3.0.1-cp311-cp311-musllinux_1_1_x86_64.whl\",\"repo\":\"rules_python_publish_deps_311_charset_normalizer_cp311_cp311_musllinux_1_1_x86_64_761e8904\",\"target_platforms\":null,\"version\":\"3.11\"},{\"config_setting\":\"//_config:is_python_3.11\",\"filename\":\"charset_normalizer-3.0.1-cp311-cp311-manylinux_2_17_x86_64.manylinux2014_x86_64.whl\",\"repo\":\"rules_python_publish_deps_311_charset_normalizer_cp311_cp311_manylinux_2_17_x86_64_79909e27\",\"target_platforms\":null,\"version\":\"3.11\"},{\"config_setting\":\"//_config:is_python_3.11\",\"filename\":\"charset_normalizer-3.0.1-py3-none-any.whl\",\"repo\":\"rules_python_publish_deps_311_charset_normalizer_py3_none_any_7e189e2e\",\"target_platforms\":null,\"version\":\"3.11\"},{\"config_setting\":\"//_config:is_python_3.11\",\"filename\":\"charset_normalizer-3.0.1-cp311-cp311-macosx_11_0_arm64.whl\",\"repo\":\"rules_python_publish_deps_311_charset_normalizer_cp311_cp311_macosx_11_0_arm64_87701167\",\"target_platforms\":null,\"version\":\"3.11\"},{\"config_setting\":\"//_config:is_python_3.11\",\"filename\":\"charset_normalizer-3.0.1-cp311-cp311-manylinux_2_17_s390x.manylinux2014_s390x.whl\",\"repo\":\"rules_python_publish_deps_311_charset_normalizer_cp311_cp311_manylinux_2_17_s390x_8c7fe7af\",\"target_platforms\":null,\"version\":\"3.11\"},{\"config_setting\":\"//_config:is_python_3.11\",\"filename\":\"charset_normalizer-3.0.1-cp311-cp311-win_amd64.whl\",\"repo\":\"rules_python_publish_deps_311_charset_normalizer_cp311_cp311_win_amd64_9ab77acb\",\"target_platforms\":null,\"version\":\"3.11\"},{\"config_setting\":\"//_config:is_python_3.11\",\"filename\":\"charset_normalizer-3.0.1-cp311-cp311-macosx_10_9_x86_64.whl\",\"repo\":\"rules_python_publish_deps_311_charset_normalizer_cp311_cp311_macosx_10_9_x86_64_a8d0fc94\",\"target_platforms\":null,\"version\":\"3.11\"},{\"config_setting\":\"//_config:is_python_3.11\",\"filename\":\"charset-normalizer-3.0.1.tar.gz\",\"repo\":\"rules_python_publish_deps_311_charset_normalizer_sdist_ebea339a\",\"target_platforms\":null,\"version\":\"3.11\"}]",
-                "importlib_metadata": "[{\"config_setting\":\"//_config:is_python_3.11\",\"filename\":\"importlib_metadata-6.0.0-py3-none-any.whl\",\"repo\":\"rules_python_publish_deps_311_importlib_metadata_py3_none_any_7efb448e\",\"target_platforms\":null,\"version\":\"3.11\"},{\"config_setting\":\"//_config:is_python_3.11\",\"filename\":\"importlib_metadata-6.0.0.tar.gz\",\"repo\":\"rules_python_publish_deps_311_importlib_metadata_sdist_e354bede\",\"target_platforms\":null,\"version\":\"3.11\"}]",
-                "pywin32_ctypes": "[{\"config_setting\":\"//_config:is_python_3.11\",\"filename\":\"pywin32_ctypes-0.2.0-py2.py3-none-any.whl\",\"repo\":\"rules_python_publish_deps_311_pywin32_ctypes_py2_none_any_9dc2d991\",\"target_platforms\":null,\"version\":\"3.11\"},{\"config_setting\":\"//_config:is_python_3.11\",\"filename\":\"pywin32-ctypes-0.2.0.tar.gz\",\"repo\":\"rules_python_publish_deps_311_pywin32_ctypes_sdist_24ffc3b3\",\"target_platforms\":null,\"version\":\"3.11\"}]"
-              },
-              "default_version": "3.12",
-              "packages": [
-                "bleach",
-                "certifi",
-                "charset_normalizer",
-                "docutils",
-                "idna",
-                "importlib_metadata",
-                "jaraco_classes",
-                "keyring",
-                "markdown_it_py",
-                "mdurl",
-                "more_itertools",
-                "pkginfo",
-                "pygments",
-                "readme_renderer",
-                "requests",
-                "requests_toolbelt",
-                "rfc3986",
-                "rich",
-                "six",
-                "twine",
-                "urllib3",
-                "webencodings",
-                "zipp"
-              ],
-              "groups": {}
-            }
-          },
-          "rules_python_publish_deps_311_webencodings_py2_none_any_a0af1213": {
-            "bzlFile": "@@rules_python~//python/private/pypi:whl_library.bzl",
-            "ruleClassName": "whl_library",
-            "attributes": {
-              "dep_template": "@rules_python_publish_deps//{name}:{target}",
-              "experimental_target_platforms": [
-                "linux_aarch64",
-                "linux_arm",
-                "linux_ppc",
-                "linux_s390x",
-                "linux_x86_64",
-                "osx_aarch64",
-                "osx_x86_64",
-                "windows_x86_64"
-              ],
-              "filename": "webencodings-0.5.1-py2.py3-none-any.whl",
-              "python_interpreter_target": "@@rules_python~~python~python_3_11_host//:python",
-              "repo": "rules_python_publish_deps_311",
-              "requirement": "webencodings==0.5.1",
-              "sha256": "a0af1213f3c2226497a97e2b3aa01a7e4bee4f403f95be16fc9acd2947514a78",
-              "urls": [
-                "https://files.pythonhosted.org/packages/f4/24/2a3e3df732393fed8b3ebf2ec078f05546de641fe1b667ee316ec1dcf3b7/webencodings-0.5.1-py2.py3-none-any.whl"
-              ]
-            }
-          },
-          "rules_python_publish_deps_311_charset_normalizer_sdist_ebea339a": {
-            "bzlFile": "@@rules_python~//python/private/pypi:whl_library.bzl",
-            "ruleClassName": "whl_library",
-            "attributes": {
-              "dep_template": "@rules_python_publish_deps//{name}:{target}",
-              "experimental_target_platforms": [
-                "linux_aarch64",
-                "linux_arm",
-                "linux_ppc",
-                "linux_s390x",
-                "linux_x86_64",
-                "osx_aarch64",
-                "osx_x86_64",
-                "windows_x86_64"
-              ],
-              "filename": "charset-normalizer-3.0.1.tar.gz",
-              "python_interpreter_target": "@@rules_python~~python~python_3_11_host//:python",
-              "repo": "rules_python_publish_deps_311",
-              "requirement": "charset-normalizer==3.0.1",
-              "sha256": "ebea339af930f8ca5d7a699b921106c6e29c617fe9606fa7baa043c1cdae326f",
-              "urls": [
-                "https://files.pythonhosted.org/packages/96/d7/1675d9089a1f4677df5eb29c3f8b064aa1e70c1251a0a8a127803158942d/charset-normalizer-3.0.1.tar.gz"
-              ]
-            }
-          },
-          "rules_python_publish_deps_311_charset_normalizer_cp311_cp311_musllinux_1_1_aarch64_72966d1b": {
-            "bzlFile": "@@rules_python~//python/private/pypi:whl_library.bzl",
-            "ruleClassName": "whl_library",
-            "attributes": {
-              "dep_template": "@rules_python_publish_deps//{name}:{target}",
-              "experimental_target_platforms": [
-                "linux_aarch64",
-                "linux_arm",
-                "linux_ppc",
-                "linux_s390x",
-                "linux_x86_64",
-                "osx_aarch64",
-                "osx_x86_64",
-                "windows_x86_64"
-              ],
-              "filename": "charset_normalizer-3.0.1-cp311-cp311-musllinux_1_1_aarch64.whl",
-              "python_interpreter_target": "@@rules_python~~python~python_3_11_host//:python",
-              "repo": "rules_python_publish_deps_311",
-              "requirement": "charset-normalizer==3.0.1",
-              "sha256": "72966d1b297c741541ca8cf1223ff262a6febe52481af742036a0b296e35fa5a",
-              "urls": [
-                "https://files.pythonhosted.org/packages/01/ff/9ee4a44e8c32fe96dfc12daa42f29294608a55eadc88f327939327fb20fb/charset_normalizer-3.0.1-cp311-cp311-musllinux_1_1_aarch64.whl"
-              ]
-            }
-          },
-          "rules_python_publish_deps_311_pycparser_sdist_e644fdec": {
-            "bzlFile": "@@rules_python~//python/private/pypi:whl_library.bzl",
-            "ruleClassName": "whl_library",
-            "attributes": {
-              "dep_template": "@rules_python_publish_deps//{name}:{target}",
-              "experimental_target_platforms": [
-                "linux_aarch64",
-                "linux_arm",
-                "linux_ppc",
-                "linux_s390x",
-                "linux_x86_64"
-              ],
-              "filename": "pycparser-2.21.tar.gz",
-              "python_interpreter_target": "@@rules_python~~python~python_3_11_host//:python",
-              "repo": "rules_python_publish_deps_311",
-              "requirement": "pycparser==2.21",
-              "sha256": "e644fdec12f7872f86c58ff790da456218b10f863970249516d60a5eaca77206",
-              "urls": [
-                "https://files.pythonhosted.org/packages/5e/0b/95d387f5f4433cb0f53ff7ad859bd2c6051051cebbb564f139a999ab46de/pycparser-2.21.tar.gz"
-              ]
-            }
-          },
-          "rules_python_publish_deps_311_bleach_sdist_1a1a85c1": {
-            "bzlFile": "@@rules_python~//python/private/pypi:whl_library.bzl",
-            "ruleClassName": "whl_library",
-            "attributes": {
-              "dep_template": "@rules_python_publish_deps//{name}:{target}",
-              "experimental_target_platforms": [
-                "linux_aarch64",
-                "linux_arm",
-                "linux_ppc",
-                "linux_s390x",
-                "linux_x86_64",
-                "osx_aarch64",
-                "osx_x86_64",
-                "windows_x86_64"
-              ],
-              "filename": "bleach-6.0.0.tar.gz",
-              "python_interpreter_target": "@@rules_python~~python~python_3_11_host//:python",
-              "repo": "rules_python_publish_deps_311",
-              "requirement": "bleach==6.0.0",
-              "sha256": "1a1a85c1595e07d8db14c5f09f09e6433502c51c595970edc090551f0db99414",
-              "urls": [
-                "https://files.pythonhosted.org/packages/7e/e6/d5f220ca638f6a25557a611860482cb6e54b2d97f0332966b1b005742e1f/bleach-6.0.0.tar.gz"
-              ]
-            }
-          }
-        },
-        "recordedRepoMappingEntries": [
-          [
-            "bazel_features~",
-            "bazel_features_globals",
-            "bazel_features~~version_extension~bazel_features_globals"
-          ],
-          [
-            "bazel_features~",
-            "bazel_features_version",
-            "bazel_features~~version_extension~bazel_features_version"
-          ],
-          [
-            "rules_python~",
-            "bazel_features",
-            "bazel_features~"
-          ],
-          [
-            "rules_python~",
-            "bazel_tools",
-            "bazel_tools"
-          ],
-          [
-            "rules_python~",
-            "pypi__build",
-            "rules_python~~internal_deps~pypi__build"
-          ],
-          [
-            "rules_python~",
-            "pypi__click",
-            "rules_python~~internal_deps~pypi__click"
-          ],
-          [
-            "rules_python~",
-            "pypi__colorama",
-            "rules_python~~internal_deps~pypi__colorama"
-          ],
-          [
-            "rules_python~",
-            "pypi__importlib_metadata",
-            "rules_python~~internal_deps~pypi__importlib_metadata"
-          ],
-          [
-            "rules_python~",
-            "pypi__installer",
-            "rules_python~~internal_deps~pypi__installer"
-          ],
-          [
-            "rules_python~",
-            "pypi__more_itertools",
-            "rules_python~~internal_deps~pypi__more_itertools"
-          ],
-          [
-            "rules_python~",
-            "pypi__packaging",
-            "rules_python~~internal_deps~pypi__packaging"
-          ],
-          [
-            "rules_python~",
-            "pypi__pep517",
-            "rules_python~~internal_deps~pypi__pep517"
-          ],
-          [
-            "rules_python~",
-            "pypi__pip",
-            "rules_python~~internal_deps~pypi__pip"
-          ],
-          [
-            "rules_python~",
-            "pypi__pip_tools",
-            "rules_python~~internal_deps~pypi__pip_tools"
-          ],
-          [
-            "rules_python~",
-            "pypi__pyproject_hooks",
-            "rules_python~~internal_deps~pypi__pyproject_hooks"
-          ],
-          [
-            "rules_python~",
-            "pypi__setuptools",
-            "rules_python~~internal_deps~pypi__setuptools"
-          ],
-          [
-            "rules_python~",
-            "pypi__tomli",
-            "rules_python~~internal_deps~pypi__tomli"
-          ],
-          [
-            "rules_python~",
-            "pypi__wheel",
-            "rules_python~~internal_deps~pypi__wheel"
-          ],
-          [
-            "rules_python~",
-            "pypi__zipp",
-            "rules_python~~internal_deps~pypi__zipp"
-          ],
-          [
-            "rules_python~",
-            "pythons_hub",
-            "rules_python~~python~pythons_hub"
-          ],
-          [
-            "rules_python~~python~pythons_hub",
-            "python_3_11_host",
-            "rules_python~~python~python_3_11_host"
-          ],
-          [
-            "rules_python~~python~pythons_hub",
-            "python_3_12_host",
-            "rules_python~~python~python_3_12_host"
-          ]
-        ]
-      }
-    },
-    "@@upb~//:non_module_deps.bzl%non_module_deps": {
-      "general": {
-        "bzlTransitiveDigest": "TIrwzigysZJli+mnY65OKM4v5W++DzNJjk5zgIIpA6o=",
-        "usagesDigest": "IDJOf8yjMDcQ7vE4CsKItkDBrOU4C+76gC1pczv03FQ=",
-        "recordedFileInputs": {},
-        "recordedDirentsInputs": {},
-        "envVariables": {},
-        "generatedRepoSpecs": {
-          "utf8_range": {
-            "bzlFile": "@@bazel_tools//tools/build_defs/repo:http.bzl",
-            "ruleClassName": "http_archive",
-            "attributes": {
-              "urls": [
-                "https://github.com/protocolbuffers/utf8_range/archive/de0b4a8ff9b5d4c98108bdfe723291a33c52c54f.zip"
-              ],
-              "strip_prefix": "utf8_range-de0b4a8ff9b5d4c98108bdfe723291a33c52c54f",
-              "sha256": "5da960e5e5d92394c809629a03af3c7709d2d3d0ca731dacb3a9fb4bf28f7702"
-            }
-          }
-        },
-        "recordedRepoMappingEntries": [
-          [
-            "upb~",
-            "bazel_tools",
-            "bazel_tools"
-          ]
-        ]
-      }
     }
   }
 }