"""Convenience methods for plugin_api."""

# The current indirect ij_product mapping (eg. "intellij-latest")
INDIRECT_IJ_PRODUCTS = {
    # Indirect ij_product mapping for internal Blaze Plugin
    "intellij-latest": "intellij-2022.3",
    "intellij-latest-mac": "intellij-2022.3-mac",
    "intellij-beta": "intellij-2022.3",
    "intellij-under-dev": "intellij-2022.3",
    "intellij-ue-latest": "intellij-ue-2022.3",
    "intellij-ue-latest-mac": "intellij-ue-2022.3-mac",
    "intellij-ue-beta": "intellij-ue-2022.3",
    "intellij-ue-under-dev": "intellij-ue-2022.3",
    "android-studio-latest": "android-studio-2023.1",
    "android-studio-latest-mac": "android-studio-2023.1-mac",
    "android-studio-beta": "android-studio-2023.1",
    "android-studio-beta-mac": "android-studio-2023.1-mac",
    "android-studio-canary": "android-studio-2023.2",
    "android-studio-canary-mac": "android-studio-2023.2-mac",
    "clion-latest": "clion-2022.3",
    "clion-latest-mac": "clion-2022.3-mac",
    "clion-beta": "clion-2022.3",
    "clion-under-dev": "clion-2022.3",
    # Indirect ij_product mapping for Bazel Plugin OSS
    # The old names for -oss-oldest-stable and -oss-latest-stable were
    # -oss-stable and -oss-beta respectively.
    "intellij-oss-oldest-stable": "intellij-2023.2",
    "intellij-oss-latest-stable": "intellij-2023.3",
    "intellij-oss-under-dev": "intellij-2024.1",
    "intellij-ue-oss-oldest-stable": "intellij-ue-2023.2",
    "intellij-ue-oss-latest-stable": "intellij-ue-2023.3",
    "intellij-ue-oss-under-dev": "intellij-ue-2024.1",
    "android-studio-oss-oldest-stable": "android-studio-2022.3",
    "android-studio-oss-latest-stable": "android-studio-2023.1",
    "android-studio-oss-under-dev": "android-studio-2023.1",
    "clion-oss-oldest-stable": "clion-2023.2",
    "clion-oss-latest-stable": "clion-2023.3",
    "clion-oss-under-dev": "clion-2024.1",
    # Indirect ij_product mapping for Cloud Code Plugin OSS
    "intellij-cc-oldest-stable": "intellij-2022.3",
    "intellij-cc-latest-stable": "intellij-2022.3",
    "intellij-cc-under-dev": "intellij-2022.3",
    "intellij-ue-cc-oldest-stable": "intellij-ue-2022.3",
    "intellij-ue-cc-latest-stable": "intellij-ue-2022.3",
    "intellij-ue-cc-under-dev": "intellij-ue-2022.3",
}

(CHANNEL_STABLE, CHANNEL_BETA, CHANNEL_CANARY) = ("stable", "beta", "canary")

INDIRECT_PRODUCT_CHANNELS = {
    # Channel mapping for internal Blaze Plugin
    "intellij-latest": CHANNEL_STABLE,
    "intellij-latest-mac": CHANNEL_STABLE,
    "intellij-beta": CHANNEL_BETA,
    "intellij-under-dev": CHANNEL_CANARY,
    "intellij-ue-latest": CHANNEL_STABLE,
    "intellij-ue-latest-mac": CHANNEL_STABLE,
    "intellij-ue-beta": CHANNEL_BETA,
    "intellij-ue-under-dev": CHANNEL_CANARY,
    "android-studio-latest": CHANNEL_STABLE,
    "android-studio-latest-mac": CHANNEL_STABLE,
    "android-studio-beta": CHANNEL_BETA,
    "android-studio-beta-mac": CHANNEL_BETA,
    "android-studio-canary": CHANNEL_CANARY,
    "android-studio-canary-mac": CHANNEL_CANARY,
    "clion-latest": CHANNEL_STABLE,
    "clion-latest-mac": CHANNEL_STABLE,
    "clion-beta": CHANNEL_BETA,
    "clion-under-dev": CHANNEL_CANARY,
    # Channel mapping for Bazel Plugin OSS
    "intellij-oss-oldest-stable": CHANNEL_STABLE,
    "intellij-oss-latest-stable": CHANNEL_STABLE,
    "intellij-oss-under-dev": CHANNEL_CANARY,
    "intellij-ue-oss-oldest-stable": CHANNEL_STABLE,
    "intellij-ue-oss-latest-stable": CHANNEL_STABLE,
    "intellij-ue-oss-under-dev": CHANNEL_CANARY,
    "android-studio-oss-oldest-stable": CHANNEL_STABLE,
    "android-studio-oss-latest-stable": CHANNEL_STABLE,
    "android-studio-oss-under-dev": CHANNEL_CANARY,
    "clion-oss-oldest-stable": CHANNEL_STABLE,
    "clion-oss-latest-stable": CHANNEL_STABLE,
    "clion-oss-under-dev": CHANNEL_CANARY,
    # Channel mapping for Cloud Code Plugin OSS
    "intellij-cc-oldest-stable": CHANNEL_STABLE,
    "intellij-cc-latest-stable": CHANNEL_STABLE,
    "intellij-cc-under-dev": CHANNEL_CANARY,
    "intellij-ue-cc-oldest-stable": CHANNEL_STABLE,
    "intellij-ue-cc-latest-stable": CHANNEL_STABLE,
    "intellij-ue-cc-under-dev": CHANNEL_CANARY,
}

def _check_channel_map():
    if INDIRECT_PRODUCT_CHANNELS.keys() != INDIRECT_IJ_PRODUCTS.keys():
        fail("Key mismatch between INDIRECT_PRODUCT_CHANNELS and INDIRECT_IJ_PRODUCTS: missing: %s extra: %s" % (
            [k for k in INDIRECT_IJ_PRODUCTS.keys() if k not in INDIRECT_PRODUCT_CHANNELS.keys()],
            [k for k in INDIRECT_PRODUCT_CHANNELS.keys() if k not in INDIRECT_IJ_PRODUCTS.keys()],
        ))
    unexpected = [
        (k, v)
        for k, v in INDIRECT_PRODUCT_CHANNELS.items()
        if v not in [CHANNEL_STABLE, CHANNEL_BETA, CHANNEL_CANARY]
    ]
    if unexpected:
        fail("Unexpected values in INDIRECT_PRODUCT_CHANNELS: %s" % unexpected)

DIRECT_IJ_PRODUCTS = {
    "clion-2024.1": struct(
        ide = "clion",
        directory = "clion_2024_1",
    ),
    "intellij-ue-2024.1": struct(
        ide = "intellij-ue",
        directory = "intellij_ue_2024_1",
    ),
    "intellij-2024.1": struct(
        ide = "intellij",
        directory = "intellij_ce_2024_1",
    ),
    "intellij-2024.1-mac": struct(
        ide = "intellij",
        directory = "intellij_ce_2024_1",
    ),
<<<<<<< HEAD
=======

>>>>>>> 6c310652
    "intellij-2021.3": struct(
        ide = "intellij",
        directory = "intellij_ce_2021_3",
    ),
    "intellij-2021.3-mac": struct(
        ide = "intellij",
        directory = "intellij_ce_2021_3",
    ),
    "intellij-2022.1": struct(
        ide = "intellij",
        directory = "intellij_ce_2022_1",
    ),
    "intellij-2022.1-mac": struct(
        ide = "intellij",
        directory = "intellij_ce_2022_1",
    ),
    "intellij-2022.2": struct(
        ide = "intellij",
        directory = "intellij_ce_2022_2",
    ),
    "intellij-2022.2-mac": struct(
        ide = "intellij",
        directory = "intellij_ce_2022_2",
    ),
    "intellij-2022.3": struct(
        ide = "intellij",
        directory = "intellij_ce_2022_3",
    ),
    "intellij-2022.3-mac": struct(
        ide = "intellij",
        directory = "intellij_ce_2022_3",
    ),
    "intellij-2023.1": struct(
        ide = "intellij",
        directory = "intellij_ce_2023_1",
    ),
    "intellij-2023.1-mac": struct(
        ide = "intellij",
        directory = "intellij_ce_2023_1",
    ),
    "intellij-2023.2": struct(
        ide = "intellij",
        directory = "intellij_ce_2023_2",
    ),
    "intellij-2023.2-mac": struct(
        ide = "intellij",
        directory = "intellij_ce_2023_2",
    ),
    "intellij-2023.3": struct(
        ide = "intellij",
        directory = "intellij_ce_2023_3",
    ),
    "intellij-2023.3-mac": struct(
        ide = "intellij",
        directory = "intellij_ce_2023_3",
    ),
    "intellij-ue-2021.3": struct(
        ide = "intellij-ue",
        directory = "intellij_ue_2021_3",
    ),
    "intellij-ue-2021.3-mac": struct(
        ide = "intellij-ue",
        directory = "intellij_ue_2021_3",
    ),
    "intellij-ue-2022.1": struct(
        ide = "intellij-ue",
        directory = "intellij_ue_2022_1",
    ),
    "intellij-ue-2022.1-mac": struct(
        ide = "intellij-ue",
        directory = "intellij_ue_2022_1",
    ),
    "intellij-ue-2022.2": struct(
        ide = "intellij-ue",
        directory = "intellij_ue_2022_2",
    ),
    "intellij-ue-2022.2-mac": struct(
        ide = "intellij-ue",
        directory = "intellij_ue_2022_2",
    ),
    "intellij-ue-2022.3": struct(
        ide = "intellij-ue",
        directory = "intellij_ue_2022_3",
    ),
    "intellij-ue-2022.3-mac": struct(
        ide = "intellij-ue",
        directory = "intellij_ue_2022_3",
    ),
    "intellij-ue-2023.1": struct(
        ide = "intellij-ue",
        directory = "intellij_ue_2023_1",
    ),
    "intellij-ue-2023.1-mac": struct(
        ide = "intellij-ue",
        directory = "intellij_ue_2023_1",
    ),
    "intellij-ue-2023.2": struct(
        ide = "intellij-ue",
        directory = "intellij_ue_2023_2",
    ),
    "intellij-ue-2023.2-mac": struct(
        ide = "intellij-ue",
        directory = "intellij_ue_2023_2",
    ),
    "intellij-ue-2023.3": struct(
        ide = "intellij-ue",
        directory = "intellij_ue_2023_3",
    ),
    "intellij-ue-2023.3-mac": struct(
        ide = "intellij-ue",
        directory = "intellij_ue_2023_3",
    ),
    "android-studio-2022.3": struct(
        ide = "android-studio",
        archive = "android_studio_with_blaze_2022_3",
        oss_workspace = "android_studio_2022_3",
    ),
    "android-studio-2023.1": struct(
        ide = "android-studio",
        archive = "android_studio_with_blaze_2023_1",
        oss_workspace = "android_studio_2023_1",
    ),
    "android-studio-2023.2": struct(
        ide = "android-studio",
        archive = "android_studio_with_blaze_2023_2",
        oss_workspace = "android_studio_2023_2",
    ),
    "clion-2021.3": struct(
        ide = "clion",
        directory = "clion_2021_3",
    ),
    "clion-2021.3-mac": struct(
        ide = "clion",
        directory = "clion_2021_3",
    ),
    "clion-2022.1": struct(
        ide = "clion",
        directory = "clion_2022_1",
    ),
    "clion-2022.1-mac": struct(
        ide = "clion",
        directory = "clion_2022_1",
    ),
    "clion-2022.2": struct(
        ide = "clion",
        directory = "clion_2022_2",
    ),
    "clion-2022.2-mac": struct(
        ide = "clion",
        directory = "clion_2022_2",
    ),
    "clion-2022.3": struct(
        ide = "clion",
        directory = "clion_2022_3",
    ),
    "clion-2022.3-mac": struct(
        ide = "clion",
        directory = "clion_2022_3",
    ),
    "clion-2023.1": struct(
        ide = "clion",
        directory = "clion_2023_1",
    ),
    "clion-2023.1-mac": struct(
        ide = "clion",
        directory = "clion_2023_1",
    ),
    "clion-2023.2": struct(
        ide = "clion",
        directory = "clion_2023_2",
    ),
    "clion-2023.2-mac": struct(
        ide = "clion",
        directory = "clion_2023_2",
    ),
    "clion-2023.3": struct(
        ide = "clion",
        directory = "clion_2023_3",
    ),
    "clion-2023.3-mac": struct(
        ide = "clion",
        directory = "clion_2023_3",
    ),
}

def select_for_plugin_api(params):
    """Selects for a plugin_api.

    Args:
        params: A dict with ij_product -> value.
                You may only include direct ij_products here,
                not indirects (eg. intellij-latest).
    Returns:
        A select statement on all plugin_apis. Unless you include a "default",
        a non-matched plugin_api will result in an error.

    Example:
      java_library(
        name = "foo",
        srcs = select_for_plugin_api({
            "intellij-2016.3.1": [...my intellij 2016.3 sources ....],
            "intellij-2012.2.4": [...my intellij 2016.2 sources ...],
        }),
      )
    """
    for indirect_ij_product in INDIRECT_IJ_PRODUCTS:
        if indirect_ij_product in params:
            error_message = "".join([
                "Do not select on indirect ij_product %s. " % indirect_ij_product,
                "Instead, select on an exact ij_product.",
            ])
            fail(error_message)
    return _do_select_for_plugin_api(params)

def _do_select_for_plugin_api(params):
    """A version of select_for_plugin_api which accepts indirect products."""
    if not params:
        fail("Empty select_for_plugin_api")

    expanded_params = dict(**params)

    # Expand all indirect plugin_apis to point to their
    # corresponding direct plugin_api.
    #
    # {"intellij-2016.3.1": "foo"} ->
    # {"intellij-2016.3.1": "foo", "intellij-latest": "foo"}
    fallback_value = None
    for indirect_ij_product, resolved_plugin_api in INDIRECT_IJ_PRODUCTS.items():
        if resolved_plugin_api in params:
            expanded_params[indirect_ij_product] = params[resolved_plugin_api]
            if not fallback_value:
                fallback_value = params[resolved_plugin_api]
        if indirect_ij_product in params:
            expanded_params[resolved_plugin_api] = params[indirect_ij_product]

    # Map the shorthand ij_products to full config_setting targets.
    # This makes it more convenient so the user doesn't have to
    # fully specify the path to the plugin_apis
    select_params = dict()
    for ij_product, value in expanded_params.items():
        if ij_product == "default":
            select_params["//conditions:default"] = value
        else:
            select_params["//intellij_platform_sdk:" + ij_product] = value

    return select(
        select_params,
        no_match_error = "define an intellij product version, e.g. --define=ij_product=intellij-latest",
    )

def select_for_ide(intellij = None, intellij_ue = None, android_studio = None, clion = None, default = []):
    """Selects for the supported IDEs.

    Args:
        intellij: Files to use for IntelliJ. If None, will use default.
        intellij_ue: Files to use for IntelliJ UE. If None, will use value chosen for 'intellij'.
        android_studio: Files to use for Android Studio. If None will use default.
        clion: Files to use for CLion. If None will use default.
        default: Files to use for any IDEs not passed.
    Returns:
        A select statement on all plugin_apis to lists of files, sorted into IDEs.

    Example:
      java_library(
        name = "foo",
        srcs = select_for_ide(
            clion = [":cpp_only_sources"],
            default = [":java_only_sources"],
        ),
      )
    """
    intellij = intellij if intellij != None else default
    intellij_ue = intellij_ue if intellij_ue != None else intellij
    android_studio = android_studio if android_studio != None else default
    clion = clion if clion != None else default

    ide_to_value = {
        "intellij": intellij,
        "intellij-ue": intellij_ue,
        "android-studio": android_studio,
        "clion": clion,
    }

    # Map (direct ij_product) -> corresponding ide value
    params = dict()
    for ij_product, value in DIRECT_IJ_PRODUCTS.items():
        params[ij_product] = ide_to_value[value.ide]
    params["default"] = default

    return select_for_plugin_api(params)

def _plugin_api_directory(value):
    if hasattr(value, "oss_workspace"):
        directory = value.oss_workspace
    else:
        directory = value.directory
    return "@" + directory + "//"

def select_from_plugin_api_directory(intellij, android_studio, clion, intellij_ue = None):
    """Internal convenience method to generate select statement from the IDE's plugin_api directories.

    Args:
      intellij: the items that IntelliJ product to use.
      android_studio: the items that android studio product to use.
      clion: the items that clion product to use.
      intellij_ue: the items that intellij ue product to use.

    Returns:
      a select statement map from DIRECT_IJ_PRODUCTS to items that they should use.

    """

    ide_to_value = {
        "intellij": intellij,
        "intellij-ue": intellij_ue if intellij_ue else intellij,
        "android-studio": android_studio,
        "clion": clion,
    }

    # Map (direct ij_product) -> corresponding product directory
    params = dict()
    for ij_product, value in DIRECT_IJ_PRODUCTS.items():
        params[ij_product] = [_plugin_api_directory(value) + item for item in ide_to_value[value.ide]]

    # No ij_product == intellij-latest
    params["default"] = params[INDIRECT_IJ_PRODUCTS["intellij-latest"]]

    return select_for_plugin_api(params)

def select_from_plugin_api_version_directory(params):
    """Selects for a plugin_api direct version based on its directory.

    Args:
        params: A dict with ij_product -> value.
                You may only include direct ij_products here,
                not indirects (eg. intellij-latest).
    Returns:
        A select statement on all plugin_apis. Unless you include a "default",
        a non-matched plugin_api will result in an error.
    """
    for indirect_ij_product in INDIRECT_IJ_PRODUCTS:
        if indirect_ij_product in params:
            error_message = "".join([
                "Do not select on indirect ij_product %s. " % indirect_ij_product,
                "Instead, select on an exact ij_product.",
            ])
            fail(error_message)

    # Map (direct ij_product) -> corresponding value relative to product directory
    for ij_product, value in params.items():
        if ij_product != "default":
            params[ij_product] = [_plugin_api_directory(DIRECT_IJ_PRODUCTS[ij_product]) + item for item in value]

    return _do_select_for_plugin_api(params)

def get_versions_to_build(product):
    """"Returns a set of unique product version aliases to test and build during regular release process.

    For each product, we care about four versions aliases to build and release to JetBrains
    repository; -latest, -beta, -oss-oldest-stable and oss-latest-stable.
    However, some of these aliases can point to the same IDE version and this can lead
    to conflicts if we attempt to blindly build and upload the four versions.
    This function is used to return only the aliases that point to different
    IDE versions of the given product.

    Args:
        product: name of the product; android-studio, clion, intellij-ue

    Returns:
        A space separated list of product version aliases to build, the values can be
        oss-oldest-stable, oss-latest-stable, internal-stable and internal-beta.
    """
    aliases_to_build = []
    plugin_api_versions = []
    for alias in ["oss-oldest-stable", "latest", "oss-latest-stable", "beta"]:
        indirect_ij_product = product + "-" + alias
        if indirect_ij_product not in INDIRECT_IJ_PRODUCTS:
            fail(
                "Product-version alias %s not found." % indirect_ij_product,
                "Invalid product: %s only android-studio, clion and intellij-ue are accepted." % product,
            )

        version = INDIRECT_IJ_PRODUCTS[indirect_ij_product]
        if version not in plugin_api_versions:
            plugin_api_versions.append(version)
            if alias == "latest":
                aliases_to_build.append("internal-stable")
            elif alias == "beta":
                aliases_to_build.append("internal-beta")
            else:
                aliases_to_build.append(alias)

    return " ".join(aliases_to_build)

def get_unique_supported_oss_ide_versions(product):
    """"Returns the unique supported IDE versions for the given product in the OSS Bazel plugin

    Args:
        product: name of the product; android-studio, clion, intellij-ue

    Returns:
        A space separated list of the aliases of the unique IDE versions for the
        OSS Bazel plugin.
    """
    supported_versions = []
    unique_aliases = []
    for alias in ["oss-oldest-stable", "oss-latest-stable"]:
        indirect_ij_product = product + "-" + alias
        if indirect_ij_product not in INDIRECT_IJ_PRODUCTS:
            fail(
                "Product-version alias %s not found." % indirect_ij_product,
                "Invalid product: %s, only android-studio, clion and intellij-ue are accepted." % product,
            )
        ver = INDIRECT_IJ_PRODUCTS[indirect_ij_product]
        if ver not in supported_versions:
            supported_versions.append(ver)
            unique_aliases.append(alias)

    return " ".join(unique_aliases)

def combine_visibilities(*args):
    """
    Concatenates the given lists of visibilities and returns the combined list.

    If one of the given elements is //visibility:public then return //visibility:public
    If one of the lists is None, skip it.
    If the result list is empty, then return None.

    Args:
      *args: the list of visibilities lists to combine
    Returns:
      the concatenated visibility targets list
    """
    res = []
    for arg in args:
        if arg:
            for visibility in arg:
                if visibility == "//visibility:public":
                    return ["//visibility:public"]
                res.append(visibility)
    if res == []:
        return None
    return res

def no_mockito_extensions(name, jars, **kwargs):
    """Removes mockito extensions from jars.

    Args:
        name: Name of the resulting java_import target.
        jars: List of jars from which to remove mockito extensions.
        **kwargs: Arbitrary attributes for the java_import target.
    """

    output_jars = []
    for input_jar in jars:
        output_jar_name = name + "_" + input_jar.replace("/", "_")
        output_jar = name + "/" + input_jar
        native.genrule(
            name = output_jar_name,
            srcs = [input_jar],
            outs = [output_jar],
            cmd = """
            cp "$<" "$@"
            chmod u+w "$@"
            zip -d "$@" mockito-extensions/*
            """,
        )
        output_jars.append(output_jar_name)

    native.java_import(
        name = name,
        jars = output_jars,
        **kwargs
    )

# Since 2022.3, JVM 17 is required to start IntelliJ
# https://blog.jetbrains.com/platform/2022/08/intellij-project-migrates-to-java-17/
def java_version_flags():
    java11 = ["-source", "11", "-target", "11"]
    java17 = ["-source", "17", "-target", "17"]
    return select_for_plugin_api({
        "intellij-2021.3": java11,
        "intellij-2021.3-mac": java11,
        "intellij-2022.1": java11,
        "intellij-2022.1-mac": java11,
        "intellij-2022.2": java11,
        "intellij-2022.2-mac": java11,
        "intellij-ue-2021.3": java11,
        "intellij-ue-2021.3-mac": java11,
        "intellij-ue-2022.1": java11,
        "intellij-ue-2022.1-mac": java11,
        "intellij-ue-2022.2": java11,
        "intellij-ue-2022.2-mac": java11,
        "android-studio-2022.2": java11,
        "clion-2021.3": java11,
        "clion-2021.3-mac": java11,
        "clion-2022.1": java11,
        "clion-2022.1-mac": java11,
        "clion-2022.2": java11,
        "clion-2022.2-mac": java11,
        "default": java17,
    })

def select_for_channel(channel_map):
    """Returns a select based on the IDE channel (stable, beta, canary).

    Args:
      channel_map: a dict with keys "stable", "beta" and "canary".

    Returns:
      A select that will select values from channel_map based on the build config.
    """
    _check_channel_map()
    if channel_map.keys() != [CHANNEL_STABLE, CHANNEL_BETA, CHANNEL_CANARY]:
        fail("channel_map must contain exactly %s, %s and %s" % (CHANNEL_STABLE, CHANNEL_BETA, CHANNEL_CANARY))
    select_map = {
        ("//intellij_platform_sdk:%s" % indirect_product): channel_map[channel]
        for indirect_product, channel in INDIRECT_PRODUCT_CHANNELS.items()
    }

    # We reverse INDIRECT_IJ_PRODUCTS.items() here to that the inverse map contains
    # the first occurrence of any value that is duplicated, not the last:
    inverse_ij_products = {v: k for k, v in reversed(INDIRECT_IJ_PRODUCTS.items())}

    # Add directly specified IDE versions which some builds use:
    select_map.update(
        {
            ("//intellij_platform_sdk:%s" % direct_product): channel_map[INDIRECT_PRODUCT_CHANNELS[indirect_product]]
            for direct_product, indirect_product in inverse_ij_products.items()
        },
    )
    return select(select_map)<|MERGE_RESOLUTION|>--- conflicted
+++ resolved
@@ -120,10 +120,7 @@
         ide = "intellij",
         directory = "intellij_ce_2024_1",
     ),
-<<<<<<< HEAD
-=======
-
->>>>>>> 6c310652
+
     "intellij-2021.3": struct(
         ide = "intellij",
         directory = "intellij_ce_2021_3",
