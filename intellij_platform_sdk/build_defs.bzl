--- conflicted
+++ resolved
@@ -120,10 +120,7 @@
         ide = "intellij",
         directory = "intellij_ce_2024_1",
     ),
-<<<<<<< HEAD
-=======
-
->>>>>>> a3e34cc9
+
     "intellij-2021.3": struct(
         ide = "intellij",
         directory = "intellij_ce_2021_3",
