--- conflicted
+++ resolved
@@ -257,9 +257,6 @@
                 try (BuildResultHelper buildResultHelper =
                     BuildResultHelperProvider.createForLocalBuild(project)) {
                   return buildDeployJar(context1, label, buildParameters, buildResultHelper);
-                } catch (GetArtifactsException e) {
-                  throw new RuntimeException(
-                      "Blaze failure building deploy jar: " + e.getMessage());
                 }
               }
             });
@@ -269,12 +266,6 @@
       BlazeContext context,
       Label label,
       FastBuildParameters buildParameters,
-<<<<<<< HEAD
-      BuildResultHelper resultHelper) throws GetArtifactsException {
-    final Label deployJarLabel = createDeployJarLabel(label);
-    context.output(new StatusOutput(
-        "Building base deploy jar for fast builds: " + deployJarLabel.targetName()));
-=======
       BuildResultHelper resultHelper) {
     FastBuildDeployJarStrategy deployJarStrategy =
         FastBuildDeployJarStrategy.getInstance(Blaze.getBuildSystemName(project));
@@ -282,98 +273,38 @@
     context.output(
         new StatusOutput(
             "Building base deploy jar for fast builds: " + deployJarLabel.targetName()));
->>>>>>> a00e7758
-
-    final BlazeInfo blazeInfo = getBlazeInfo(context, buildParameters);
-    final FastBuildAspectStrategy aspectStrategy =
+
+    BlazeInfo blazeInfo = getBlazeInfo(context, buildParameters);
+    FastBuildAspectStrategy aspectStrategy =
         FastBuildAspectStrategy.getInstance(Blaze.getBuildSystemName(project));
 
-    final Stopwatch timer = Stopwatch.createStarted();
-
-    final ImmutableMap<Label, FastBuildBlazeData> blazeData = getFastBuildBlazeDataByRunningFakeTestCommand(
-        context, label, buildParameters, resultHelper, aspectStrategy);
-
-    final BlazeCommand.Builder buildCommand =
+    Stopwatch timer = Stopwatch.createStarted();
+
+    BlazeCommand.Builder command =
         BlazeCommand.builder(buildParameters.blazeBinary(), BlazeCommandName.BUILD)
             .addTargets(deployJarStrategy.getBuildTargets(label))
             .addBlazeFlags(deployJarStrategy.getBuildFlags())
             .addBlazeFlags(buildParameters.buildFlags())
             .addBlazeFlags(resultHelper.getBuildFlags());
 
-    int buildCommandExitCode =
+    aspectStrategy.addAspectAndOutputGroups(command, /* additionalOutputGroups...= */ "default");
+
+    int exitCode =
         ExternalTask.builder(WorkspaceRoot.fromProject(project))
-            .addBlazeCommand(buildCommand.build())
+            .addBlazeCommand(command.build())
             .context(context)
-            .stderr(LineProcessingOutputStream.of(
-                BlazeConsoleLineProcessorProvider.getAllStderrLineProcessors(context)))
+            .stderr(
+                LineProcessingOutputStream.of(
+                    BlazeConsoleLineProcessorProvider.getAllStderrLineProcessors(context)))
             .build()
             .run();
-
-    final BuildResult result = BuildResult.fromExitCode(buildCommandExitCode);
+    BuildResult result = BuildResult.fromExitCode(exitCode);
     context.output(
         FastBuildLogOutput.keyValue("deploy_jar_build_result", result.status.toString()));
     context.output(FastBuildLogOutput.milliseconds("deploy_jar_build_time_ms", timer));
-
     if (result.status != Status.SUCCESS) {
       throw new FastBuildTunnelException(new BlazeBuildError("Blaze failure building deploy jar"));
     }
-<<<<<<< HEAD
-
-    final Predicate<String> jarFilePredicate =
-        file -> file.endsWith(deployJarLabel.targetName().toString());
-
-    final ImmutableList<File> deployJarArtifacts = BlazeArtifact.getLocalFiles(
-        resultHelper.getBuildArtifactsForTarget(deployJarLabel, jarFilePredicate));
-    checkState(deployJarArtifacts.size() == 1);
-
-    return BuildOutput.create(deployJarArtifacts.get(0), blazeData, blazeInfo);
-  }
-
-  private ImmutableMap<Label, FastBuildBlazeData> getFastBuildBlazeDataByRunningFakeTestCommand(
-      BlazeContext context, Label label, FastBuildParameters buildParameters,
-      BuildResultHelper resultHelper, FastBuildAspectStrategy aspectStrategy)
-      throws GetArtifactsException {
-    context.output(
-        new StatusOutput(
-            "Running Fake Test Command to run aspects on"));
-
-    final BlazeCommand.Builder fakeTestCommand =
-        BlazeCommand.builder(buildParameters.blazeBinary(), BlazeCommandName.TEST)
-            .addTargets(label)
-            .addBlazeFlags("--test_filter=com.org.DoesNotExist")
-            .addBlazeFlags(resultHelper.getBuildFlags());
-
-    aspectStrategy.addAspectAndOutputGroups(fakeTestCommand, /* additionalOutputGroups...= */
-        "default");
-
-    int fakeTestCommandExitCode =
-        ExternalTask.builder(WorkspaceRoot.fromProject(project))
-            .addBlazeCommand(fakeTestCommand.build())
-            .context(context)
-            .stdout(LineProcessingOutputStream.of(
-                BlazeConsoleLineProcessorProvider.getAllStderrLineProcessors(context)))
-            .stderr(LineProcessingOutputStream.of(
-                BlazeConsoleLineProcessorProvider.getAllStderrLineProcessors(context)))
-            .build()
-            .run();
-
-    final ImmutableList<File> ideInfoFiles =
-        BlazeArtifact.getLocalFiles(
-            resultHelper.getArtifactsForOutputGroup(
-                aspectStrategy.getAspectOutputGroup(), aspectStrategy.getAspectOutputFilePredicate()));
-
-    // if targets are built with multiple configurations, just take the first one
-    // TODO(brendandouglas): choose a consistent configuration instead
-    final ImmutableMap<Label, FastBuildBlazeData> blazeData =
-        ideInfoFiles.stream()
-            .map(aspectStrategy::readFastBuildBlazeData)
-            .collect(toImmutableMap(FastBuildBlazeData::label, i -> i, (i, j) -> i));
-
-    context.output(
-        new StatusOutput(
-            "Finished running fake test with aspects to retrieve build info, exitCode " + fakeTestCommandExitCode));
-    return blazeData;
-=======
     Predicate<String> jarPredicate = file -> file.endsWith(deployJarLabel.targetName().toString());
     try {
       ImmutableList<File> deployJarArtifacts =
@@ -400,7 +331,6 @@
     } catch (GetArtifactsException e) {
       throw new RuntimeException("Blaze failure building deploy jar: " + e.getMessage());
     }
->>>>>>> a00e7758
   }
 
   private BlazeInfo getBlazeInfo(BlazeContext context, FastBuildParameters buildParameters) {
