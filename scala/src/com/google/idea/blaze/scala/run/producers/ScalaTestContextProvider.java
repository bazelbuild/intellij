--- conflicted
+++ resolved
@@ -38,11 +38,8 @@
 import java.util.Collections;
 import java.util.List;
 import java.util.concurrent.ExecutionException;
-<<<<<<< HEAD
 import java.util.concurrent.TimeUnit;
 import java.util.concurrent.TimeoutException;
-=======
->>>>>>> bada705f
 import java.util.stream.Collectors;
 
 /**
@@ -69,17 +66,10 @@
       return null;
     } else {
       try {
-<<<<<<< HEAD
-        if(target.get(3, TimeUnit.SECONDS).kindString.equals("scala_junit_test")) {
+        if(target.get(2, TimeUnit.SECONDS).kindString.equals("scala_junit_test")) {
           return null;
         }
       } catch (InterruptedException | ExecutionException | TimeoutException e){
-=======
-        if(target.get().kindString.equals("scala_junit_test")) {
-          return null;
-        }
-      } catch (InterruptedException | ExecutionException e){
->>>>>>> bada705f
         //ignore
       }
     }
