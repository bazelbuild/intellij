--- conflicted
+++ resolved
@@ -105,11 +105,7 @@
                     .add(ScalarSection.builder(WorkspaceTypeSection.KEY).set(WorkspaceType.JAVA))
                     .add(
                         ListSection.builder(AdditionalLanguagesSection.KEY).add(LanguageClass.JAVA))
-<<<<<<< HEAD
-                    .add(TextBlockSection.of(TextBlock.newLine(-1)))
-=======
                     .add(TextBlockSection.of(TextBlock.newLine(TEMPORARY_LINE_NUMBER)))
->>>>>>> f4c21ce6
                     .add(
                         ListSection.builder(RunConfigurationsSection.KEY)
                             .add(new WorkspacePath("test")))
