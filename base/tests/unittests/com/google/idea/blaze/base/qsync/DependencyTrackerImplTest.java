--- conflicted
+++ resolved
@@ -80,18 +80,11 @@
     BlazeProjectSnapshot snapshot = syncRunner.sync(TestData.JAVA_LIBRARY_EXTERNAL_DEP_QUERY);
     blazeProject.setCurrent(context, snapshot);
     DependencyTrackerImpl dt =
-<<<<<<< HEAD
-        new DependencyTrackerImpl(null, blazeProject, dependencyBuilder, artifactTracker);
-    when(artifactTracker.getLiveCachedTargets())
-            // This version of rules_jvm_external here has to exactly match the version in MODULE.bazel
-            // Otherwise, this test will fail
-        .thenReturn(ImmutableSet.of(Label.of("@@rules_jvm_external~6.0~maven~com_google_guava_guava//jar:jar")));
-=======
         new DependencyTrackerImpl(blazeProject, dependencyBuilder, artifactTracker);
-    String guava = "@com_google_guava_guava//jar:jar";
-
+    // This version of rules_jvm_external here has to exactly match the version in MODULE.bazel
+    // Otherwise, this test will fail
+    String guava = "@@rules_jvm_external~6.0~maven~com_google_guava_guava//jar:jar";
     when(artifactTracker.getLiveCachedTargets()).thenReturn(ImmutableSet.of(Label.of(guava)));
->>>>>>> d9b2d925
     assertThat(
             dt.getPendingExternalDeps(
                 ImmutableSet.copyOf(TestData.JAVA_LIBRARY_EXTERNAL_DEP_QUERY.getAssumedLabels())))
