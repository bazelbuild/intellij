/*
 * Copyright 2016 The Bazel Authors. All rights reserved.
 *
 * Licensed under the Apache License, Version 2.0 (the "License");
 * you may not use this file except in compliance with the License.
 * You may obtain a copy of the License at
 *
 *    http://www.apache.org/licenses/LICENSE-2.0
 *
 * Unless required by applicable law or agreed to in writing, software
 * distributed under the License is distributed on an "AS IS" BASIS,
 * WITHOUT WARRANTIES OR CONDITIONS OF ANY KIND, either express or implied.
 * See the License for the specific language governing permissions and
 * limitations under the License.
 */
package com.google.idea.blaze.base.projectview.section.sections;

import com.google.idea.blaze.base.model.primitives.InvalidTargetException;
import com.google.idea.blaze.base.model.primitives.TargetExpression;
import com.google.idea.blaze.base.projectview.ProjectView;
import com.google.idea.blaze.base.projectview.ProjectViewSet;
import com.google.idea.blaze.base.projectview.parser.ParseContext;
import com.google.idea.blaze.base.projectview.parser.ProjectViewParser;
import com.google.idea.blaze.base.projectview.section.ListSection;
import com.google.idea.blaze.base.projectview.section.ListSectionParser;
import com.google.idea.blaze.base.projectview.section.ProjectViewDefaultValueProvider;
import com.google.idea.blaze.base.projectview.section.SectionKey;
import com.google.idea.blaze.base.projectview.section.SectionParser;
import com.google.idea.blaze.base.settings.BuildSystemName;
import javax.annotation.Nullable;

import static com.google.idea.blaze.base.projectview.parser.ProjectViewParser.TEMPORARY_LINE_NUMBER;

/** "targets" section. */
public class TargetSection {
  public static final SectionKey<TargetExpression, ListSection<TargetExpression>> KEY =
      SectionKey.of("targets");
  public static final SectionParser PARSER = new TargetSectionParser();

  private static class TargetSectionParser extends ListSectionParser<TargetExpression> {
    public TargetSectionParser() {
      super(KEY);
    }

    @Nullable
    @Override
    protected TargetExpression parseItem(ProjectViewParser parser, ParseContext parseContext) {
      String text = parseContext.current().text;
      try {
        return TargetExpression.fromString(text);
      } catch (InvalidTargetException e) {
        parseContext.addError(e.getMessage());
        return null;
      }
    }

    @Override
    protected void printItem(TargetExpression item, StringBuilder sb) {
      sb.append(item.toString());
    }

    @Override
    public ItemType getItemType() {
      return ItemType.Label;
    }

    @Nullable
    @Override
    public String quickDocs() {
      return "A list of build targets that will be included during sync. To resolve source files "
          + "under a project directory, the source must be reachable from one of your targets.";
    }
  }

  static class TargetsProjectViewDefaultValueProvider implements ProjectViewDefaultValueProvider {
    @Override
    public ProjectView addProjectViewDefaultValue(
        BuildSystemName buildSystemName,
        ProjectViewSet projectViewSet,
        ProjectView topLevelProjectView) {
      if (!topLevelProjectView.getSectionsOfType(KEY).isEmpty()) {
        return topLevelProjectView;
      }
      ListSection.Builder<TargetExpression> builder = ListSection.builder(KEY);
      builder.add(
          TextBlock.of(
<<<<<<< HEAD
                  -1,
                  "  # If source code isn't resolving, add additional targets that compile it here"));
      builder.add(TextBlock.newLine(-1));
=======
                  TEMPORARY_LINE_NUMBER,
                  "  # If source code isn't resolving, add additional targets that compile it here"));
      builder.add(TextBlock.newLine(TEMPORARY_LINE_NUMBER));
>>>>>>> f4c21ce6
      return ProjectView.builder(topLevelProjectView).add(builder).build();
    }

    @Override
    public SectionKey<?, ?> getSectionKey() {
      return KEY;
    }
  }
}<|MERGE_RESOLUTION|>--- conflicted
+++ resolved
@@ -84,15 +84,9 @@
       ListSection.Builder<TargetExpression> builder = ListSection.builder(KEY);
       builder.add(
           TextBlock.of(
-<<<<<<< HEAD
-                  -1,
-                  "  # If source code isn't resolving, add additional targets that compile it here"));
-      builder.add(TextBlock.newLine(-1));
-=======
                   TEMPORARY_LINE_NUMBER,
                   "  # If source code isn't resolving, add additional targets that compile it here"));
       builder.add(TextBlock.newLine(TEMPORARY_LINE_NUMBER));
->>>>>>> f4c21ce6
       return ProjectView.builder(topLevelProjectView).add(builder).build();
     }
 
