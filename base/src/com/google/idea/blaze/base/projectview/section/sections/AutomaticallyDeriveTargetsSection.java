/*
 * Copyright 2019 The Bazel Authors. All rights reserved.
 *
 * Licensed under the Apache License, Version 2.0 (the "License");
 * you may not use this file except in compliance with the License.
 * You may obtain a copy of the License at
 *
 *    http://www.apache.org/licenses/LICENSE-2.0
 *
 * Unless required by applicable law or agreed to in writing, software
 * distributed under the License is distributed on an "AS IS" BASIS,
 * WITHOUT WARRANTIES OR CONDITIONS OF ANY KIND, either express or implied.
 * See the License for the specific language governing permissions and
 * limitations under the License.
 */
package com.google.idea.blaze.base.projectview.section.sections;

import com.google.idea.blaze.base.projectview.ProjectView;
import com.google.idea.blaze.base.projectview.ProjectViewSet;
import com.google.idea.blaze.base.projectview.section.ProjectViewDefaultValueProvider;
import com.google.idea.blaze.base.projectview.section.ScalarSection;
import com.google.idea.blaze.base.projectview.section.SectionKey;
import com.google.idea.blaze.base.projectview.section.SectionParser;
import com.google.idea.blaze.base.settings.BuildSystemName;

import static com.google.idea.blaze.base.projectview.parser.ProjectViewParser.TEMPORARY_LINE_NUMBER;

/** If set to true, automatically derives targets from the project directories. */
public class AutomaticallyDeriveTargetsSection {
  public static final SectionKey<Boolean, ScalarSection<Boolean>> KEY =
      SectionKey.of("derive_targets_from_directories");
  public static final SectionParser PARSER = new BooleanSectionParser(
          KEY,
          "If set to true, project targets will be derived from the directories."
  );

  static class DefaultValueProvider implements ProjectViewDefaultValueProvider {
    @Override
    public ProjectView addProjectViewDefaultValue(
        BuildSystemName buildSystemName,
        ProjectViewSet projectViewSet,
        ProjectView topLevelProjectView) {
      if (!topLevelProjectView.getSectionsOfType(KEY).isEmpty()) {
        return topLevelProjectView;
      }
      return ProjectView.builder(topLevelProjectView)
          .add(
              TextBlockSection.of(
                  TextBlock.of(
<<<<<<< HEAD
                          -1,
=======
                          TEMPORARY_LINE_NUMBER,
>>>>>>> f4c21ce6
                      "# Automatically includes all relevant targets under the 'directories'"
                          + " above")))
          .add(ScalarSection.builder(KEY).set(true))
          .add(TextBlockSection.of(TextBlock.newLine(-1)))
          .build();
    }

    @Override
    public SectionKey<?, ?> getSectionKey() {
      return KEY;
    }
  }
}<|MERGE_RESOLUTION|>--- conflicted
+++ resolved
@@ -47,11 +47,7 @@
           .add(
               TextBlockSection.of(
                   TextBlock.of(
-<<<<<<< HEAD
-                          -1,
-=======
                           TEMPORARY_LINE_NUMBER,
->>>>>>> f4c21ce6
                       "# Automatically includes all relevant targets under the 'directories'"
                           + " above")))
           .add(ScalarSection.builder(KEY).set(true))
