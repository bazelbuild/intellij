--- conflicted
+++ resolved
@@ -66,25 +66,15 @@
       int currentLineIndex = parseContext.getCurrentLineIndex(); // save the current line number just in case multiple lines are consumed
       ItemOrTextBlock<T> itemOrTextBlock = null;
       TextBlock textBlock = TextBlockSection.parseTextBlock(parseContext);
-<<<<<<< HEAD
-      int lineIndex = parseContext.getCurrentLineIndex();
-      if (textBlock != null) {
-        itemOrTextBlock = new ItemOrTextBlock<>(textBlock, lineIndex);
-=======
 
       if (textBlock != null) {
         // the line has already been consumed so we need the address of the previous line
         itemOrTextBlock = new ItemOrTextBlock<>(textBlock, currentLineIndex);
->>>>>>> f4c21ce6
       } else if (isIndented) {
         T item = parseItem(parser, parseContext);
         if (item != null) {
           itemOrTextBlock = new ItemOrTextBlock<>(item, parseContext.getCurrentLineIndex());
           parseContext.consume();
-<<<<<<< HEAD
-          itemOrTextBlock = new ItemOrTextBlock<>(item, lineIndex);
-=======
->>>>>>> f4c21ce6
         }
       }
 
@@ -98,11 +88,7 @@
         savedTextBlocks.clear();
         parseContext.clearSavedPosition();
       } else {
-<<<<<<< HEAD
-        savedTextBlocks.add(new ItemOrTextBlock<>(textBlock, lineIndex));
-=======
         savedTextBlocks.add(new ItemOrTextBlock<>(textBlock, parseContext.getCurrentLineIndex() - 1)); // The line is already consumed
->>>>>>> f4c21ce6
       }
     }
     parseContext.resetToSavedPosition();
