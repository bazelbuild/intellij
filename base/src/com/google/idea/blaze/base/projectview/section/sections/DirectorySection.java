--- conflicted
+++ resolved
@@ -89,15 +89,9 @@
         return topLevelProjectView;
       }
       ListSection.Builder<DirectoryEntry> builder = ListSection.builder(KEY);
-<<<<<<< HEAD
-      builder.add(TextBlock.of(-1, "  # Add the directories you want added as source here"));
-      if (buildSystemName == BuildSystemName.Bazel) {
-        builder.add(TextBlock.of(-1, "  # By default, we've added your entire workspace ('.')"));
-=======
       builder.add(TextBlock.of(TEMPORARY_LINE_NUMBER, "  # Add the directories you want added as source here"));
       if (buildSystemName == BuildSystemName.Bazel) {
         builder.add(TextBlock.of(TEMPORARY_LINE_NUMBER, "  # By default, we've added your entire workspace ('.')"));
->>>>>>> f4c21ce6
         builder.add(DirectoryEntry.include(new WorkspacePath(".")));
       }
       builder.add(TextBlock.newLine(-1));
