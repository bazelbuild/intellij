/*
 * Copyright 2016 The Bazel Authors. All rights reserved.
 *
 * Licensed under the Apache License, Version 2.0 (the "License");
 * you may not use this file except in compliance with the License.
 * You may obtain a copy of the License at
 *
 *    http://www.apache.org/licenses/LICENSE-2.0
 *
 * Unless required by applicable law or agreed to in writing, software
 * distributed under the License is distributed on an "AS IS" BASIS,
 * WITHOUT WARRANTIES OR CONDITIONS OF ANY KIND, either express or implied.
 * See the License for the specific language governing permissions and
 * limitations under the License.
 */
package com.google.idea.blaze.base.ideinfo;

import com.google.common.annotations.VisibleForTesting;
import com.google.common.base.Preconditions;
import com.google.common.collect.ImmutableList;
import com.google.common.collect.ImmutableSet;
import com.google.devtools.intellij.ideinfo.IntellijIdeInfo;
import com.google.devtools.intellij.ideinfo.IntellijIdeInfo.Dependency.DependencyType;
import com.google.errorprone.annotations.CanIgnoreReturnValue;
import com.google.idea.blaze.base.dependencies.TargetInfo;
import com.google.idea.blaze.base.model.primitives.Kind;
import com.google.idea.blaze.base.model.primitives.Label;
import java.time.Instant;
import java.util.Arrays;
import java.util.Collection;
import java.util.Objects;
import javax.annotation.Nullable;

/** Simple implementation of TargetIdeInfo. */
public final class TargetIdeInfo implements ProtoWrapper<IntellijIdeInfo.TargetIdeInfo> {
  private final TargetKey key;
  private final Kind kind;
  @Nullable private final ArtifactLocation buildFile;
  private final ImmutableList<Dependency> dependencies;
  private final ImmutableList<String> tags;
  private final ImmutableSet<ArtifactLocation> sources;
  @Nullable private final CIdeInfo cIdeInfo;
  @Nullable private final CToolchainIdeInfo cToolchainIdeInfo;
  @Nullable private final JavaIdeInfo javaIdeInfo;
  @Nullable private final AndroidIdeInfo androidIdeInfo;
  @Nullable private final AndroidSdkIdeInfo androidSdkIdeInfo;
  @Nullable private final AndroidAarIdeInfo androidAarIdeInfo;
  @Nullable private final AndroidInstrumentationInfo androidInstrumentationInfo;
  @Nullable private final PyIdeInfo pyIdeInfo;
  @Nullable private final GoIdeInfo goIdeInfo;
  @Nullable private final RustIdeInfo rustIdeInfo;
  @Nullable private final JsIdeInfo jsIdeInfo;
  @Nullable private final TsIdeInfo tsIdeInfo;
  @Nullable private final DartIdeInfo dartIdeInfo;
  @Nullable private final TestIdeInfo testIdeInfo;
  @Nullable private final JavaToolchainIdeInfo javaToolchainIdeInfo;
  @Nullable private final KotlinToolchainIdeInfo kotlinToolchainIdeInfo;
  @Nullable private final Long syncTimeMillis;

  private TargetIdeInfo(
      TargetKey key,
      Kind kind,
      @Nullable ArtifactLocation buildFile,
      ImmutableList<Dependency> dependencies,
      ImmutableList<String> tags,
      ImmutableSet<ArtifactLocation> sources,
      @Nullable CIdeInfo cIdeInfo,
      @Nullable CToolchainIdeInfo cToolchainIdeInfo,
      @Nullable JavaIdeInfo javaIdeInfo,
      @Nullable AndroidIdeInfo androidIdeInfo,
      @Nullable AndroidSdkIdeInfo androidSdkIdeInfo,
      @Nullable AndroidAarIdeInfo androidAarIdeInfo,
      @Nullable AndroidInstrumentationInfo androidInstrumentationInfo,
      @Nullable PyIdeInfo pyIdeInfo,
      @Nullable GoIdeInfo goIdeInfo,
      @Nullable RustIdeInfo rustIdeInfo,
      @Nullable JsIdeInfo jsIdeInfo,
      @Nullable TsIdeInfo tsIdeInfo,
      @Nullable DartIdeInfo dartIdeInfo,
      @Nullable TestIdeInfo testIdeInfo,
      @Nullable JavaToolchainIdeInfo javaToolchainIdeInfo,
      @Nullable KotlinToolchainIdeInfo kotlinToolchainIdeInfo,
      @Nullable Long syncTimeMillis) {
    this.key = key;
    this.kind = kind;
    this.buildFile = buildFile;
    this.dependencies = dependencies;
    this.tags = tags;
    this.sources = sources;
    this.cIdeInfo = cIdeInfo;
    this.cToolchainIdeInfo = cToolchainIdeInfo;
    this.javaIdeInfo = javaIdeInfo;
    this.androidIdeInfo = androidIdeInfo;
    this.androidSdkIdeInfo = androidSdkIdeInfo;
    this.androidAarIdeInfo = androidAarIdeInfo;
    this.androidInstrumentationInfo = androidInstrumentationInfo;
    this.pyIdeInfo = pyIdeInfo;
    this.goIdeInfo = goIdeInfo;
    this.rustIdeInfo = rustIdeInfo;
    this.jsIdeInfo = jsIdeInfo;
    this.tsIdeInfo = tsIdeInfo;
    this.dartIdeInfo = dartIdeInfo;
    this.testIdeInfo = testIdeInfo;
    this.javaToolchainIdeInfo = javaToolchainIdeInfo;
    this.kotlinToolchainIdeInfo = kotlinToolchainIdeInfo;
    this.syncTimeMillis = syncTimeMillis;
  }

  @Nullable
  public static TargetIdeInfo fromProto(IntellijIdeInfo.TargetIdeInfo proto) {
    return fromProto(proto, /* syncTimeOverride= */ null);
  }

  @Nullable
  public static TargetIdeInfo fromProto(
      IntellijIdeInfo.TargetIdeInfo proto, @Nullable Instant syncTimeOverride) {
    TargetKey key = proto.hasKey() ? TargetKey.fromProto(proto.getKey()) : null;
    Kind kind = Kind.fromProto(proto);
    if (key == null || kind == null) {
      return null;
    }
    ImmutableSet.Builder<ArtifactLocation> sourcesBuilder = ImmutableSet.builder();
    CIdeInfo cIdeInfo = null;
    if (proto.hasCIdeInfo()) {
      cIdeInfo = CIdeInfo.fromProto(proto.getCIdeInfo());
      sourcesBuilder.addAll(cIdeInfo.getSources());
      sourcesBuilder.addAll(cIdeInfo.getHeaders());
      sourcesBuilder.addAll(cIdeInfo.getTextualHeaders());
    }
    JavaIdeInfo javaIdeInfo = null;
    if (proto.hasJavaIdeInfo()) {
      javaIdeInfo = JavaIdeInfo.fromProto(proto.getJavaIdeInfo());
      sourcesBuilder.addAll(
          ProtoWrapper.map(proto.getJavaIdeInfo().getSourcesList(), ArtifactLocation::fromProto));
    }
    PyIdeInfo pyIdeInfo = null;
    if (proto.hasPyIdeInfo()) {
      pyIdeInfo = PyIdeInfo.fromProto(proto.getPyIdeInfo());
      sourcesBuilder.addAll(pyIdeInfo.getSources());
    }
    GoIdeInfo goIdeInfo = null;
    if (proto.hasGoIdeInfo()) {
      goIdeInfo = GoIdeInfo.fromProto(proto.getGoIdeInfo(), key.getLabel(), kind);
      sourcesBuilder.addAll(goIdeInfo.getSources());
    }
    RustIdeInfo rustIdeInfo = null;
    if (proto.hasRustIdeInfo()) {
        rustIdeInfo = RustIdeInfo.fromProto(proto.getRustIdeInfo());
        sourcesBuilder.addAll(rustIdeInfo.getSources());
    }
    JsIdeInfo jsIdeInfo = null;
    if (proto.hasJsIdeInfo()) {
      jsIdeInfo = JsIdeInfo.fromProto(proto.getJsIdeInfo());
      sourcesBuilder.addAll(jsIdeInfo.getSources());
    }
    TsIdeInfo tsIdeInfo = null;
    if (proto.hasTsIdeInfo()) {
      tsIdeInfo = TsIdeInfo.fromProto(proto.getTsIdeInfo());
      sourcesBuilder.addAll(tsIdeInfo.getSources());
    }
    DartIdeInfo dartIdeInfo = null;
    if (proto.hasDartIdeInfo()) {
      dartIdeInfo = DartIdeInfo.fromProto(proto.getDartIdeInfo());
      sourcesBuilder.addAll(dartIdeInfo.getSources());
    }
    Long syncTime =
        syncTimeOverride != null
            ? Long.valueOf(syncTimeOverride.toEpochMilli())
            : proto.getSyncTimeMillis() == 0 ? null : proto.getSyncTimeMillis();
    return new TargetIdeInfo(
        key,
        kind,
        proto.hasBuildFileArtifactLocation()
            ? ArtifactLocation.fromProto(proto.getBuildFileArtifactLocation())
            : null,
        ProtoWrapper.map(proto.getDepsList(), Dependency::fromProto),
        ProtoWrapper.internStrings(proto.getTagsList()),
        sourcesBuilder.build(),
        cIdeInfo,
        proto.hasCToolchainIdeInfo()
            ? CToolchainIdeInfo.fromProto(proto.getCToolchainIdeInfo())
            : null,
        javaIdeInfo,
        proto.hasAndroidIdeInfo() ? AndroidIdeInfo.fromProto(proto.getAndroidIdeInfo()) : null,
        proto.hasAndroidSdkIdeInfo()
            ? AndroidSdkIdeInfo.fromProto(proto.getAndroidSdkIdeInfo())
            : null,
        proto.hasAndroidAarIdeInfo()
            ? AndroidAarIdeInfo.fromProto(proto.getAndroidAarIdeInfo())
            : null,
        proto.hasAndroidInstrumentationInfo()
            ? AndroidInstrumentationInfo.fromProto(proto.getAndroidInstrumentationInfo())
            : null,
        pyIdeInfo,
        goIdeInfo,
        rustIdeInfo,
        jsIdeInfo,
        tsIdeInfo,
        dartIdeInfo,
        proto.hasTestInfo() ? TestIdeInfo.fromProto(proto.getTestInfo()) : null,
        proto.hasJavaToolchainIdeInfo()
            ? JavaToolchainIdeInfo.fromProto(proto.getJavaToolchainIdeInfo())
            : null,
        proto.hasKtToolchainIdeInfo()
            ? KotlinToolchainIdeInfo.fromProto(proto.getKtToolchainIdeInfo())
            : null,
        syncTime);
  }

  @Override
  public IntellijIdeInfo.TargetIdeInfo toProto() {
    IntellijIdeInfo.TargetIdeInfo.Builder builder =
        IntellijIdeInfo.TargetIdeInfo.newBuilder()
            .setKey(key.toProto())
            .setKindString(kind.getKindString())
            .addAllDeps(ProtoWrapper.mapToProtos(dependencies))
            .addAllTags(tags);
    ProtoWrapper.unwrapAndSetIfNotNull(builder::setBuildFileArtifactLocation, buildFile);
    ProtoWrapper.unwrapAndSetIfNotNull(builder::setCIdeInfo, cIdeInfo);
    ProtoWrapper.unwrapAndSetIfNotNull(builder::setCToolchainIdeInfo, cToolchainIdeInfo);
    ProtoWrapper.unwrapAndSetIfNotNull(builder::setJavaIdeInfo, javaIdeInfo);
    ProtoWrapper.unwrapAndSetIfNotNull(builder::setAndroidIdeInfo, androidIdeInfo);
    ProtoWrapper.unwrapAndSetIfNotNull(builder::setAndroidSdkIdeInfo, androidSdkIdeInfo);
    ProtoWrapper.unwrapAndSetIfNotNull(builder::setAndroidAarIdeInfo, androidAarIdeInfo);
    ProtoWrapper.unwrapAndSetIfNotNull(
        builder::setAndroidInstrumentationInfo, androidInstrumentationInfo);
    ProtoWrapper.unwrapAndSetIfNotNull(builder::setPyIdeInfo, pyIdeInfo);
    ProtoWrapper.unwrapAndSetIfNotNull(builder::setGoIdeInfo, goIdeInfo);
    ProtoWrapper.unwrapAndSetIfNotNull(builder::setRustIdeInfo, rustIdeInfo);
    ProtoWrapper.unwrapAndSetIfNotNull(builder::setJsIdeInfo, jsIdeInfo);
    ProtoWrapper.unwrapAndSetIfNotNull(builder::setTsIdeInfo, tsIdeInfo);
    ProtoWrapper.unwrapAndSetIfNotNull(builder::setDartIdeInfo, dartIdeInfo);
    ProtoWrapper.unwrapAndSetIfNotNull(builder::setTestInfo, testIdeInfo);
    ProtoWrapper.unwrapAndSetIfNotNull(builder::setJavaToolchainIdeInfo, javaToolchainIdeInfo);
    ProtoWrapper.unwrapAndSetIfNotNull(builder::setKtToolchainIdeInfo, kotlinToolchainIdeInfo);
    ProtoWrapper.setIfNotNull(builder::setSyncTimeMillis, syncTimeMillis);
    return builder.build();
  }

  /**
   * Updates this target's {@link #syncTimeMillis}. Returns this same {@link TargetIdeInfo} instance
   * if the sync time is unchanged.
   */
  public TargetIdeInfo updateSyncTime(Instant syncTime) {
    long syncTimeMillis = syncTime.toEpochMilli();
    if (Objects.equals(syncTimeMillis, this.syncTimeMillis)) {
      return this;
    }
    return new TargetIdeInfo(
        key,
        kind,
        buildFile,
        dependencies,
        tags,
        sources,
        cIdeInfo,
        cToolchainIdeInfo,
        javaIdeInfo,
        androidIdeInfo,
        androidSdkIdeInfo,
        androidAarIdeInfo,
        androidInstrumentationInfo,
        pyIdeInfo,
        goIdeInfo,
        rustIdeInfo,
        jsIdeInfo,
        tsIdeInfo,
        dartIdeInfo,
        testIdeInfo,
        javaToolchainIdeInfo,
        kotlinToolchainIdeInfo,
        syncTimeMillis);
  }

  public TargetKey getKey() {
    return key;
  }

  public Kind getKind() {
    return kind;
  }

  @Nullable
  public ArtifactLocation getBuildFile() {
    return buildFile;
  }

  public ImmutableList<Dependency> getDependencies() {
    return dependencies;
  }

  public ImmutableList<String> getTags() {
    return tags;
  }

  public ImmutableSet<ArtifactLocation> getSources() {
    return sources;
  }

  @Nullable
  public CIdeInfo getcIdeInfo() {
    return cIdeInfo;
  }

  @Nullable
  public CToolchainIdeInfo getcToolchainIdeInfo() {
    return cToolchainIdeInfo;
  }

  @Nullable
  public JavaIdeInfo getJavaIdeInfo() {
    return javaIdeInfo;
  }

  @Nullable
  public AndroidIdeInfo getAndroidIdeInfo() {
    return androidIdeInfo;
  }

  @Nullable
  public AndroidSdkIdeInfo getAndroidSdkIdeInfo() {
    return androidSdkIdeInfo;
  }

  @Nullable
  public AndroidAarIdeInfo getAndroidAarIdeInfo() {
    return androidAarIdeInfo;
  }

  @Nullable
  public AndroidInstrumentationInfo getAndroidInstrumentationInfo() {
    return androidInstrumentationInfo;
  }

  @Nullable
  public PyIdeInfo getPyIdeInfo() {
    return pyIdeInfo;
  }

  @Nullable
  public GoIdeInfo getGoIdeInfo() {
    return goIdeInfo;
  }

  @Nullable
  public RustIdeInfo getRustIdeInfo() {
      return rustIdeInfo;
  }

  @Nullable
  public JsIdeInfo getJsIdeInfo() {
    return jsIdeInfo;
  }

  @Nullable
  public TsIdeInfo getTsIdeInfo() {
    return tsIdeInfo;
  }

  @Nullable
  public DartIdeInfo getDartIdeInfo() {
    return dartIdeInfo;
  }

  @Nullable
  public TestIdeInfo getTestIdeInfo() {
    return testIdeInfo;
  }

  @Nullable
  public JavaToolchainIdeInfo getJavaToolchainIdeInfo() {
    return javaToolchainIdeInfo;
  }

  @Nullable
  public KotlinToolchainIdeInfo getKotlinToolchainIdeInfo() {
    return kotlinToolchainIdeInfo;
  }

  @Nullable
  public Instant getSyncTime() {
    return syncTimeMillis != null ? Instant.ofEpochMilli(syncTimeMillis) : null;
  }

  public TargetInfo toTargetInfo() {
    return TargetInfo.builder(getKey().getLabel(), getKind().getKindString())
        .setTestSize(getTestIdeInfo() != null ? getTestIdeInfo().getTestSize() : null)
        .setTestClass(getJavaIdeInfo() != null ? getJavaIdeInfo().getTestClass() : null)
        .setSyncTime(getSyncTime())
        .setSources(ImmutableList.copyOf(getSources()))
        .build();
  }

  @Override
  public String toString() {
    return getKey().toString();
  }

  /** Returns whether this rule is one of the kinds. */
  public boolean kindIsOneOf(Kind... kinds) {
    return kindIsOneOf(Arrays.asList(kinds));
  }

  /** Returns whether this rule is one of the kinds. */
  public boolean kindIsOneOf(Collection<Kind> kinds) {
    return kinds.contains(getKind());
  }

  public boolean isPlainTarget() {
    return getKey().isPlainTarget();
  }

  public static Builder builder() {
    return new Builder();
  }
  /** Builder for rule ide info */
  public static class Builder {
    private TargetKey key;
    private Kind kind;
    private ArtifactLocation buildFile;
    private final ImmutableList.Builder<Dependency> dependencies = ImmutableList.builder();
    private final ImmutableList.Builder<String> tags = ImmutableList.builder();
    private final ImmutableSet.Builder<ArtifactLocation> sources = ImmutableSet.builder();
    private CIdeInfo cIdeInfo;
    private CToolchainIdeInfo cToolchainIdeInfo;
    private JavaIdeInfo javaIdeInfo;
    private AndroidIdeInfo androidIdeInfo;
    private AndroidAarIdeInfo androidAarIdeInfo;
    private AndroidInstrumentationInfo androidInstrumentationInfo;
    private PyIdeInfo pyIdeInfo;
    private GoIdeInfo goIdeInfo;
    private RustIdeInfo rustIdeInfo;
    private JsIdeInfo jsIdeInfo;
    private TsIdeInfo tsIdeInfo;
    private DartIdeInfo dartIdeInfo;
    private TestIdeInfo testIdeInfo;
    private JavaToolchainIdeInfo javaToolchainIdeInfo;
    private KotlinToolchainIdeInfo kotlinToolchainIdeInfo;
    private Long syncTime;

    public Builder setLabel(String label) {
      return setLabel(Label.create(label));
    }

    @CanIgnoreReturnValue
    public Builder setLabel(Label label) {
      this.key = TargetKey.forPlainTarget(label);
      return this;
    }

    @CanIgnoreReturnValue
    public Builder setBuildFile(ArtifactLocation buildFile) {
      this.buildFile = buildFile;
      return this;
    }

    @VisibleForTesting
    public Builder setKind(String kindString) {
      Kind kind = Preconditions.checkNotNull(Kind.fromRuleName(kindString));
      return setKind(kind);
    }

    @CanIgnoreReturnValue
    public Builder setKind(Kind kind) {
      this.kind = kind;
      return this;
    }

    @CanIgnoreReturnValue
    public Builder addSource(ArtifactLocation source) {
      this.sources.add(source);
      return this;
    }

    public Builder addSource(ArtifactLocation.Builder source) {
      return addSource(source.build());
    }

    @CanIgnoreReturnValue
    public Builder setJavaInfo(JavaIdeInfo.Builder builder) {
      javaIdeInfo = builder.build();
      return this;
    }

    @CanIgnoreReturnValue
    public Builder setCInfo(CIdeInfo.Builder cInfoBuilder) {
      this.cIdeInfo = cInfoBuilder.build();
      this.sources.addAll(cIdeInfo.getSources());
      this.sources.addAll(cIdeInfo.getHeaders());
      this.sources.addAll(cIdeInfo.getTextualHeaders());
      return this;
    }

    @CanIgnoreReturnValue
    public Builder setCToolchainInfo(CToolchainIdeInfo.Builder info) {
      this.cToolchainIdeInfo = info.build();
      return this;
    }

    @CanIgnoreReturnValue
    public Builder setAndroidInfo(AndroidIdeInfo.Builder androidInfo) {
      this.androidIdeInfo = androidInfo.build();
      return this;
    }

    @CanIgnoreReturnValue
    public Builder setAndroidAarInfo(AndroidAarIdeInfo aarInfo) {
      this.androidAarIdeInfo = aarInfo;
      return this;
    }

    @CanIgnoreReturnValue
    public Builder setAndroidInstrumentationInfo(AndroidInstrumentationInfo instrumentationInfo) {
      this.androidInstrumentationInfo = instrumentationInfo;
      return this;
    }

    @CanIgnoreReturnValue
    public Builder setPyInfo(PyIdeInfo.Builder pyInfo) {
      this.pyIdeInfo = pyInfo.build();
      return this;
    }

    @CanIgnoreReturnValue
    public Builder setGoInfo(GoIdeInfo.Builder goInfo) {
      this.goIdeInfo = goInfo.build();
      return this;
    }

<<<<<<< HEAD
    public Builder setRustInfo(RustIdeInfo.Builder rustInfo) {
        this.rustIdeInfo = rustInfo.build();
        return this;
    }

=======
    @CanIgnoreReturnValue
>>>>>>> fc5e12c6
    public Builder setJsInfo(JsIdeInfo.Builder jsInfo) {
      this.jsIdeInfo = jsInfo.build();
      return this;
    }

    @CanIgnoreReturnValue
    public Builder setTsInfo(TsIdeInfo.Builder tsInfo) {
      this.tsIdeInfo = tsInfo.build();
      return this;
    }

    @CanIgnoreReturnValue
    public Builder setDartInfo(DartIdeInfo.Builder dartInfo) {
      this.dartIdeInfo = dartInfo.build();
      return this;
    }

    @CanIgnoreReturnValue
    public Builder setTestInfo(TestIdeInfo.Builder testInfo) {
      this.testIdeInfo = testInfo.build();
      return this;
    }

    @CanIgnoreReturnValue
    public Builder setJavaToolchainIdeInfo(JavaToolchainIdeInfo.Builder javaToolchainIdeInfo) {
      this.javaToolchainIdeInfo = javaToolchainIdeInfo.build();
      return this;
    }

    @CanIgnoreReturnValue
    public Builder setKotlinToolchainIdeInfo(KotlinToolchainIdeInfo.Builder toolchain) {
      this.kotlinToolchainIdeInfo = toolchain.build();
      return this;
    }

    @CanIgnoreReturnValue
    public Builder addTag(String s) {
      this.tags.add(s);
      return this;
    }

    public Builder addDependency(String s) {
      return addDependency(Label.create(s));
    }

    @CanIgnoreReturnValue
    public Builder addDependency(Label label) {
      this.dependencies.add(
          new Dependency(TargetKey.forPlainTarget(label), DependencyType.COMPILE_TIME));
      return this;
    }

    public Builder addRuntimeDep(String s) {
      return addRuntimeDep(Label.create(s));
    }

    @CanIgnoreReturnValue
    public Builder addRuntimeDep(Label label) {
      this.dependencies.add(
          new Dependency(TargetKey.forPlainTarget(label), DependencyType.RUNTIME));
      return this;
    }

    @CanIgnoreReturnValue
    public Builder setSyncTime(@Nullable Instant syncTime) {
      this.syncTime = syncTime != null ? syncTime.toEpochMilli() : null;
      return this;
    }

    public TargetIdeInfo build() {
      return new TargetIdeInfo(
          key,
          kind,
          buildFile,
          dependencies.build(),
          tags.build(),
          sources.build(),
          cIdeInfo,
          cToolchainIdeInfo,
          javaIdeInfo,
          androidIdeInfo,
          null,
          androidAarIdeInfo,
          androidInstrumentationInfo,
          pyIdeInfo,
          goIdeInfo,
          rustIdeInfo,
          jsIdeInfo,
          tsIdeInfo,
          dartIdeInfo,
          testIdeInfo,
          javaToolchainIdeInfo,
          kotlinToolchainIdeInfo,
          syncTime);
    }
  }

  @Override
  public boolean equals(Object o) {
    if (this == o) {
      return true;
    }
    if (o == null || getClass() != o.getClass()) {
      return false;
    }
    TargetIdeInfo that = (TargetIdeInfo) o;
    return Objects.equals(key, that.key)
        && kind == that.kind
        && Objects.equals(buildFile, that.buildFile)
        && Objects.equals(dependencies, that.dependencies)
        && Objects.equals(tags, that.tags)
        && Objects.equals(sources, that.sources)
        && Objects.equals(cIdeInfo, that.cIdeInfo)
        && Objects.equals(cToolchainIdeInfo, that.cToolchainIdeInfo)
        && Objects.equals(javaIdeInfo, that.javaIdeInfo)
        && Objects.equals(androidIdeInfo, that.androidIdeInfo)
        && Objects.equals(androidSdkIdeInfo, that.androidSdkIdeInfo)
        && Objects.equals(androidAarIdeInfo, that.androidAarIdeInfo)
        && Objects.equals(androidInstrumentationInfo, that.androidInstrumentationInfo)
        && Objects.equals(pyIdeInfo, that.pyIdeInfo)
        && Objects.equals(goIdeInfo, that.goIdeInfo)
        && Objects.equals(rustIdeInfo, that.rustIdeInfo)
        && Objects.equals(jsIdeInfo, that.jsIdeInfo)
        && Objects.equals(tsIdeInfo, that.tsIdeInfo)
        && Objects.equals(dartIdeInfo, that.dartIdeInfo)
        && Objects.equals(testIdeInfo, that.testIdeInfo)
        && Objects.equals(javaToolchainIdeInfo, that.javaToolchainIdeInfo)
        && Objects.equals(kotlinToolchainIdeInfo, that.kotlinToolchainIdeInfo)
        && Objects.equals(syncTimeMillis, that.syncTimeMillis);
  }

  @Override
  public int hashCode() {
    return Objects.hash(
        key,
        kind,
        buildFile,
        dependencies,
        tags,
        sources,
        cIdeInfo,
        cToolchainIdeInfo,
        javaIdeInfo,
        androidIdeInfo,
        androidSdkIdeInfo,
        androidAarIdeInfo,
        androidInstrumentationInfo,
        pyIdeInfo,
        goIdeInfo,
        rustIdeInfo,
        jsIdeInfo,
        tsIdeInfo,
        dartIdeInfo,
        testIdeInfo,
        javaToolchainIdeInfo,
        kotlinToolchainIdeInfo,
        syncTimeMillis);
  }
}<|MERGE_RESOLUTION|>--- conflicted
+++ resolved
@@ -527,15 +527,13 @@
       return this;
     }
 
-<<<<<<< HEAD
+    @CanIgnoreReturnValue
     public Builder setRustInfo(RustIdeInfo.Builder rustInfo) {
         this.rustIdeInfo = rustInfo.build();
         return this;
     }
 
-=======
-    @CanIgnoreReturnValue
->>>>>>> fc5e12c6
+    @CanIgnoreReturnValue
     public Builder setJsInfo(JsIdeInfo.Builder jsInfo) {
       this.jsIdeInfo = jsInfo.build();
       return this;
