/*
 * Copyright 2016 The Bazel Authors. All rights reserved.
 *
 * Licensed under the Apache License, Version 2.0 (the "License");
 * you may not use this file except in compliance with the License.
 * You may obtain a copy of the License at
 *
 *    http://www.apache.org/licenses/LICENSE-2.0
 *
 * Unless required by applicable law or agreed to in writing, software
 * distributed under the License is distributed on an "AS IS" BASIS,
 * WITHOUT WARRANTIES OR CONDITIONS OF ANY KIND, either express or implied.
 * See the License for the specific language governing permissions and
 * limitations under the License.
 */
package com.google.idea.blaze.base.wizard2;

import static com.google.common.base.Preconditions.checkState;
import static com.google.idea.blaze.base.projectview.parser.ProjectViewParser.TEMPORARY_LINE_NUMBER;

import com.google.common.base.Strings;
import com.google.idea.blaze.base.bazel.BuildSystemProvider;
import com.google.idea.blaze.base.model.primitives.WorkspacePath;
import com.google.idea.blaze.base.projectview.ProjectView;
import com.google.idea.blaze.base.projectview.parser.ProjectViewParser;
import com.google.idea.blaze.base.projectview.section.ListSection;
import com.google.idea.blaze.base.projectview.section.sections.DirectoryEntry;
import com.google.idea.blaze.base.projectview.section.sections.DirectorySection;
import com.google.idea.blaze.base.projectview.section.sections.TextBlock;
import com.google.idea.blaze.base.projectview.section.sections.TextBlockSection;
import com.google.idea.blaze.base.sync.projectview.RelatedWorkspacePathFinder;
import com.google.idea.blaze.base.sync.workspace.WorkspacePathResolver;
import com.google.idea.blaze.base.ui.UiUtil;
import com.intellij.openapi.fileChooser.FileChooserDescriptor;
import com.intellij.openapi.fileChooser.FileChooserDialog;
import com.intellij.openapi.fileChooser.FileChooserFactory;
import com.intellij.openapi.options.ConfigurationException;
import com.intellij.openapi.ui.Messages;
import com.intellij.openapi.util.io.FileUtil;
import com.intellij.openapi.util.text.StringUtil;
import com.intellij.openapi.vfs.LocalFileSystem;
import com.intellij.openapi.vfs.VirtualFile;
import com.intellij.ui.TextFieldWithStoredHistory;
import java.awt.Dimension;
import java.io.File;
import java.util.ArrayList;
import java.util.List;
import javax.annotation.Nullable;
import javax.swing.JButton;
import javax.swing.JComponent;
import javax.swing.JLabel;

/** Generates a project view given a BUILD file */
public class GenerateFromBuildFileSelectProjectViewOption implements BlazeSelectProjectViewOption {
  private static final String LAST_WORKSPACE_PATH = "generate-from-build-file.last-workspace-path";
  private final BlazeNewProjectBuilder builder;
  private final BlazeWizardUserSettings userSettings;
  private final TextFieldWithStoredHistory buildFilePathField;
  private final JComponent component;

  public GenerateFromBuildFileSelectProjectViewOption(BlazeNewProjectBuilder builder) {
    this.builder = builder;
    this.userSettings = builder.getUserSettings();

    this.buildFilePathField = new TextFieldWithStoredHistory(LAST_WORKSPACE_PATH);
    buildFilePathField.setName("build-file-path-field");
    buildFilePathField.setHistorySize(BlazeNewProjectBuilder.HISTORY_SIZE);
    buildFilePathField.setText(userSettings.get(LAST_WORKSPACE_PATH, ""));
    buildFilePathField.setMinimumAndPreferredWidth(MINIMUM_FIELD_WIDTH);

    JButton button = new JButton("...");
    button.addActionListener(action -> chooseWorkspacePath());
    int buttonSize = buildFilePathField.getPreferredSize().height;
    button.setPreferredSize(new Dimension(buttonSize, buttonSize));

    JComponent box =
        UiUtil.createHorizontalBox(
            HORIZONTAL_LAYOUT_GAP, new JLabel("BUILD file:"), buildFilePathField, button);
    UiUtil.setPreferredWidth(box, PREFERRED_COMPONENT_WIDTH);
    this.component = box;
  }

  @Override
  public String getOptionName() {
    return "generate-from-build-file";
  }

  @Override
  public String getDescription() {
    return "Generate from BUILD file";
  }

  @Override
  public JComponent getUiComponent() {
    return component;
  }

  @Override
  public void validateAndUpdateBuilder(BlazeNewProjectBuilder builder)
      throws ConfigurationException {
    String buildFilePath = getBuildFilePath();
    if (buildFilePath.isEmpty()) {
      throw new ConfigurationException("BUILD file field cannot be empty.");
    }
    if (!WorkspacePath.isValid(buildFilePath)) {
      throw new ConfigurationException(
          "Invalid BUILD file path: specify a path relative to the workspace root.");
    }
    WorkspacePathResolver workspacePathResolver =
        builder.getWorkspaceData().workspacePathResolver();
    File file = workspacePathResolver.resolveToFile(new WorkspacePath(buildFilePath));
    if (!file.exists()) {
      throw new ConfigurationException("BUILD file does not exist.");
    }
    if (file.isDirectory()) {
      throw new ConfigurationException("Specified path is a directory, not a file");
    }
    BuildSystemProvider buildSystemProvider =
        BuildSystemProvider.getBuildSystemProvider(builder.getBuildSystem());
    checkState(buildSystemProvider != null);
    if (!buildSystemProvider.isBuildFile(file.getName())) {
      throw new ConfigurationException("File must be a BUILD file.");
    }
  }

  @Nullable
  @Override
  public String getInitialProjectViewText() {
    WorkspacePathResolver workspacePathResolver =
        builder.getWorkspaceData().workspacePathResolver();
    WorkspacePath workspacePath =
        new WorkspacePath(Strings.nullToEmpty(new File(getBuildFilePath()).getParent()));
    return guessProjectViewFromLocation(workspacePathResolver, workspacePath);
  }

  @Override
  public boolean allowAddDefaultProjectViewValues() {
    return true;
  }

  @Override
  public String getImportDirectory() {
    File buildFileParent = new File(getBuildFilePath()).getParentFile();
    return buildFileParent != null ? buildFileParent.getName() : null;
  }

  @Override
  public void commit() {
    userSettings.put(LAST_WORKSPACE_PATH, getBuildFilePath());
    buildFilePathField.addCurrentTextToHistory();
  }

  private static String guessProjectViewFromLocation(
      WorkspacePathResolver workspacePathResolver, WorkspacePath workspacePath) {

    List<WorkspacePath> workspacePaths = new ArrayList<>();
    workspacePaths.add(workspacePath);
    workspacePaths.addAll(
        RelatedWorkspacePathFinder.getInstance()
            .findRelatedWorkspaceDirectories(workspacePathResolver, workspacePath));

    ListSection.Builder<DirectoryEntry> directorySectionBuilder =
        ListSection.builder(DirectorySection.KEY);
    workspacePaths.forEach(
        path -> {
          directorySectionBuilder.add(DirectoryEntry.include(path));
        });

    return ProjectViewParser.projectViewToString(
        ProjectView.builder()
            .add(directorySectionBuilder)
<<<<<<< HEAD
            .add(TextBlockSection.of(TextBlock.newLine(-1)))
=======
            .add(TextBlockSection.of(TextBlock.newLine(TEMPORARY_LINE_NUMBER)))
>>>>>>> f4c21ce6
            .build());
  }

  private String getBuildFilePath() {
    return buildFilePathField.getText().trim();
  }

  private void chooseWorkspacePath() {
    BuildSystemProvider buildSystem =
        BuildSystemProvider.getBuildSystemProvider(builder.getBuildSystem());
    assert buildSystem != null;
    FileChooserDescriptor descriptor =
        new FileChooserDescriptor(true, false, false, false, false, false)
            .withShowHiddenFiles(true) // Show root project view file
            .withHideIgnored(false)
            .withTitle("Select BUILD File")
            .withDescription("Select a BUILD file to synthesize a project view from.")
            .withFileFilter(virtualFile -> buildSystem.isBuildFile(virtualFile.getName()));
    // File filters are broken for the native Mac file chooser.
    descriptor.setForcedToUseIdeaFileChooser(true);
    FileChooserDialog chooser =
        FileChooserFactory.getInstance().createFileChooser(descriptor, null, null);

    WorkspacePathResolver workspacePathResolver =
        builder.getWorkspaceData().workspacePathResolver();

    File fileBrowserRoot = builder.getWorkspaceData().fileBrowserRoot();
    File startingLocation = fileBrowserRoot;
    String buildFilePath = getBuildFilePath();
    if (!buildFilePath.isEmpty() && WorkspacePath.isValid(buildFilePath)) {
      // If the user has typed part of the path then clicked the '...', try to start from the
      // partial state
      buildFilePath = StringUtil.trimEnd(buildFilePath, '/');
      if (WorkspacePath.isValid(buildFilePath)) {
        File fileLocation = workspacePathResolver.resolveToFile(new WorkspacePath(buildFilePath));
        if (fileLocation.exists() && FileUtil.isAncestor(fileBrowserRoot, fileLocation, true)) {
          startingLocation = fileLocation;
        }
      }
    }
    VirtualFile toSelect =
        LocalFileSystem.getInstance().refreshAndFindFileByPath(startingLocation.getPath());
    VirtualFile[] files = chooser.choose(null, toSelect);
    if (files.length == 0) {
      return;
    }
    VirtualFile file = files[0];

    if (!FileUtil.isAncestor(fileBrowserRoot.getPath(), file.getPath(), true)) {
      Messages.showErrorDialog(
          String.format("You must choose a BUILD file under %s.", fileBrowserRoot.getPath()),
          "Cannot Use BUILD File");
      return;
    }

    String newWorkspacePath = FileUtil.getRelativePath(fileBrowserRoot, new File(file.getPath()));
    buildFilePathField.setText(newWorkspacePath);
  }
}<|MERGE_RESOLUTION|>--- conflicted
+++ resolved
@@ -169,11 +169,7 @@
     return ProjectViewParser.projectViewToString(
         ProjectView.builder()
             .add(directorySectionBuilder)
-<<<<<<< HEAD
-            .add(TextBlockSection.of(TextBlock.newLine(-1)))
-=======
             .add(TextBlockSection.of(TextBlock.newLine(TEMPORARY_LINE_NUMBER)))
->>>>>>> f4c21ce6
             .build());
   }
 
