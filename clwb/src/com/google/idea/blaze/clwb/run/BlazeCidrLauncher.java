--- conflicted
+++ resolved
@@ -68,22 +68,9 @@
 import com.jetbrains.cidr.execution.TrivialInstaller;
 import com.jetbrains.cidr.execution.debugger.CidrDebugProcess;
 import com.jetbrains.cidr.execution.debugger.CidrLocalDebugProcess;
-<<<<<<< HEAD
-//import com.jetbrains.cidr.execution.debugger.backend.LLDBDriverConfiguration;
 import com.jetbrains.cidr.execution.debugger.backend.lldb.LLDBDriverConfiguration;
 import com.jetbrains.cidr.execution.debugger.remote.CidrRemoteDebugParameters;
 import com.jetbrains.cidr.execution.debugger.remote.CidrRemotePathMapping;
-//start - CidrLauncher moved from testing to execution between 2020.1 and 2020.2
-//import com.jetbrains.cidr.execution.testing.CidrLauncher;
-import com.jetbrains.cidr.execution.testing.*;
-//import com.jetbrains.cidr.execution.CidrLauncher;
-import com.jetbrains.cidr.execution.*;
-//end - CidrLauncher moved from testing to execution between 2020.1 and 2020.2
-=======
-import com.jetbrains.cidr.execution.debugger.backend.lldb.LLDBDriverConfiguration;
-import com.jetbrains.cidr.execution.debugger.remote.CidrRemoteDebugParameters;
-import com.jetbrains.cidr.execution.debugger.remote.CidrRemotePathMapping;
->>>>>>> aac68725
 import com.jetbrains.cidr.execution.testing.google.CidrGoogleTestConsoleProperties;
 import java.io.File;
 import java.nio.file.Path;
@@ -336,14 +323,8 @@
       // hook up the test tree UI
       return new GoogleTestConsoleBuilder(configuration.getProject(), testUiSession);
     }
-<<<<<<< HEAD
-    return new CidrConsoleBuilder(
-          configuration.getProject(), /* CidrToolEnvironment */ null, /* baseDir */ (Path) null);
-    }
-=======
     return new CidrConsoleBuilderAdapter(configuration.getProject());
   }
->>>>>>> aac68725
 
   private ImmutableList<String> getGdbStartupCommands(File workspaceRootDirectory) {
     // Forge creates debug symbol paths rooted at /proc/self/cwd .
@@ -364,11 +345,7 @@
     @Nullable private final BlazeTestUiSession testUiSession;
 
     private GoogleTestConsoleBuilder(Project project, @Nullable BlazeTestUiSession testUiSession) {
-<<<<<<< HEAD
-      super(project, /* CidrToolEnvironment */ null, /* baseDir */ (Path) null);
-=======
       super(project);
->>>>>>> aac68725
       this.testUiSession = testUiSession;
       addFilter(new BlazeCidrTestOutputFilter(project));
     }
